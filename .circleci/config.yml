version: 2.1
orbs:
  cloudrun: circleci/gcp-cloud-run@1.0.2
  slack: circleci/slack@4.2

###################
#  SLACK
###################

slack-fail-post-step: &slack-fail-post-step
  post-steps:
    - slack/notify:
        event: fail
        channel: alertes_data
        branch_pattern: "^(master|production)"
        custom: |
          {
            "text": "",
            "blocks": [
              {
                "type": "section",
                "text": {
                  "type": "mrkdwn",
                  "text": "❌ *Echec* #${CIRCLE_BUILD_NUM} `${CIRCLE_PROJECT_REPONAME}` sur `${CIRCLE_BRANCH}`"
                }
              },
              {
                "type": "actions",
                "elements": [
                  {
                    "type": "button",
                    "text": {
                      "type": "plain_text",
                      "text": "View Job"
                    },
                    "url": "${CIRCLE_BUILD_URL}"
                  }
                ]
              }
            ]
          }

###################
#  Aliases
###################

deploy_on_dev_commons: &deploy_on_dev_commons
  filters:
    branches:
      only:
        - production
  context:
    - DATA_GCP
    - DATA_GCP_DEV
    - Slack
  <<: *slack-fail-post-step

###################
#  WORKFLOWS
###################

workflows:
  version: 2
  run-checks:
    jobs:
      - linter
      # Recommendation jobs
      # -------------------

      #- recommendation-db-install:
      #    requires:
      #      - linter
      #    context:
      #      - Slack
      #    <<: *slack-fail-post-step
      #
      #- recommendation-db-tests:
      #    requires:
      #      - recommendation-db-install
      #    context:
      #      - Slack
      #    <<: *slack-fail-post-step

      - recommendation-api-build:
          requires:
            - linter
          context:
            - Slack
          <<: *slack-fail-post-step

      - recommendation-api-tests:
          requires:
            - recommendation-api-build
          context:
            - Slack
          <<: *slack-fail-post-step

      #- api-integration-tests:
      #    env: dev
      #    api_token: $API_TOKEN_DEV
      #    name: api-integration-tests-dev
      #   requires:
      #      - recommendation-api-tests
      #    filters:
      #      branches:
      #        ignore:
      #          - master
      #          - production
      #    context:
      #      - DATA_GCP_DEV
      #      - Slack
      #    <<: *slack-fail-post-step

      - build_and_deploy_api_reco:
          name: build_and_deploy_api_reco_staging
          api-instance-name: apireco-stg
          requires:
            - recommendation-api-tests
          filters:
            branches:
              only:
                - master
          context:
            - DATA_GCP
            - DATA_GCP_EHP
            - Slack
          <<: *slack-fail-post-step

      - api-integration-tests:
          name: api-integration-tests-staging
          env: staging
          api_token: $API_TOKEN_STG
          requires:
            - build_and_deploy_api_reco_staging
          filters:
            branches:
              only:
                - master
          context:
            - DATA_GCP_EHP
            - Slack
          <<: *slack-fail-post-step

      - build_and_deploy_api_reco:
          name: build_and_deploy_api_reco_production
          api-instance-name: apireco-prod
          requires:
            - recommendation-api-tests
            #- recommendation-db-tests
          filters:
            branches:
              only:
                - production
          context:
            - DATA_GCP
            - DATA_GCP_PROD
            - Slack
          <<: *slack-fail-post-step

      - api-integration-tests:
          name: api-integration-tests-prod
          env: production
          api_token: $API_TOKEN_PROD
          requires:
            - build_and_deploy_api_reco_production
          filters:
            branches:
              only:
                - production
          context:
            - DATA_GCP_PROD
            - Slack
          <<: *slack-fail-post-step

      - algo-training-install:
          requires:
            - linter
          context:
            - Slack
          <<: *slack-fail-post-step

      - algo-training-tests:
          requires:
            - algo-training-install
          context:
            - Slack
            - DATA_GCP
            - DATA_GCP_EHP
          <<: *slack-fail-post-step

      - record-linkage-install:
          requires:
            - linter
          context:
            - Slack
          <<: *slack-fail-post-step

      - record-linkage-tests:
          requires:
            - record-linkage-install
          context:
            - Slack
            - DATA_GCP
            - DATA_GCP_EHP
          <<: *slack-fail-post-step
      # Composer jobs
      # -------------
      - orchestration-install:
          requires:
            - linter
          context:
            - Slack
          <<: *slack-fail-post-step

      - orchestration-tests:
          requires:
            - orchestration-install
          context:
            - Slack
            - DATA_GCP
            - DATA_GCP_EHP
          <<: *slack-fail-post-step

      - composer-deploy:
          name: staging-composer-deploy
          requires:
            - orchestration-tests
          filters:
            branches:
              only:
                - master
          context:
            - DATA_GCP
            - DATA_GCP_EHP
            - Slack
          <<: *slack-fail-post-step

      - composer-deploy:
          name: production-composer-deploy
          requires:
            - orchestration-tests
          filters:
            branches:
              only:
                - production
          context:
            - DATA_GCP
            - DATA_GCP_PROD
            - Slack
          <<: *slack-fail-post-step

      # Slack alerts jobs
      # ----------------
      - slack-alert:
          name: slack-alert-production
          destination_env: Production
          context: Slack
          filters:
            branches:
              only:
                - production
          requires:
            - production-composer-deploy
            - api-integration-tests-prod
<<<<<<< HEAD
            - build_and_deploy_api_compliance_production
=======
>>>>>>> 61717338

      - slack-alert:
          name: slack-alert-staging
          destination_env: Staging
          context: Slack
          filters:
            branches:
              only:
                - master
          requires:
            - staging-composer-deploy
            - api-integration-tests-staging
<<<<<<< HEAD
            - build_and_deploy_api_compliance_staging
=======
>>>>>>> 61717338

  # ----------------
  # Workflow to deploy on dev
  # ----------------

  deploy_on_dev:
    jobs:
      - composer-deploy:
          name: dev-composer-deploy
          <<: *deploy_on_dev_commons
      - build_and_deploy_api_reco:
          name: build_and_deploy_api_reco_dev
          api-instance-name: apireco-dev
          <<: *deploy_on_dev_commons
### temporarily removing api reco tests ###
#      - api-integration-tests:
#          env: dev
#          api_token: $API_TOKEN_DEV
#          name: api-integration-tests-dev
#          requires:
#            - dev-composer-deploy
#            - build_and_deploy_api_reco_dev
#          context:
#            - DATA_GCP_DEV
#            - Slack
#          <<: *slack-fail-post-step
      - slack-alert:
          name: slack-alert-dev
          destination_env: dev
          context: Slack
          requires:
            - dev-composer-deploy
            - build_and_deploy_api_reco_dev
<<<<<<< HEAD
            - build_and_deploy_api_compliance_dev
            
=======
>>>>>>> 61717338
### temporarily removing api reco tests ###
#          requires:
#            - api-integration-tests-dev


###################
#  EXECUTORS
###################

executors:
  python:
    docker:
      - image: circleci/python:3.7
        auth:
          username: $DOCKERHUB_USER
          password: $DOCKERHUB_PASSWORD

  python310:
    docker:
      - image: circleci/python:3.10
        auth:
          username: $DOCKERHUB_USER
          password: $DOCKERHUB_PASSWORD
  gcp-sdk:
    docker:
      - image: google/cloud-sdk:381.0.0
        auth:
          username: $DOCKERHUB_USER
          password: $DOCKERHUB_PASSWORD

###################
#  JOBS
###################

jobs:
  linter:
    executor: python
    working_directory: ~/data-gcp
    steps:
      - checkout
      - restore_cache:
          key: deps-{{ checksum "linter-requirements.txt" }}
      - run:
          name: Install black
          command: |
            python3 -m venv venv-lint
            . venv-lint/bin/activate
            pip install -r linter-requirements.txt
      - save_cache:
          key: deps-{{ checksum "linter-requirements.txt" }}
          paths:
            - "venv-lint"
      - run:
          name: Run linter
          command: |
            . venv-lint/bin/activate
            black --exclude="venv-lint" --check .

  recommendation-api-build:
    executor: python
    working_directory: ~/data-gcp/apps/recommendation/api
    steps:
      - checkout:
          path: ~/data-gcp
      - restore_cache:
          key: deps-{{ checksum "api-dev-requirements.txt" }}
      - run:
          name: Install Python deps in a venv
          command: |
            python3 -m venv venv-api
            . venv-api/bin/activate
            pip install -r api-dev-requirements.txt
      - save_cache:
          key: deps-{{ checksum "api-dev-requirements.txt" }}
          paths:
            - "venv-api"
      - persist_to_workspace:
          root: .
          paths:
            - .

  recommendation-api-tests:
    docker:
      - image: circleci/python:3.7
        auth:
          username: $DOCKERHUB_USER
          password: $DOCKERHUB_PASSWORD
      - image: kartoza/postgis:12.4
        environment:
          POSTGRES_PASS: postgres
          POSTGRES_USER: postgres
          POSTGRES_DBNAME: db
    working_directory: ~/data-gcp/apps/recommendation/api
    steps:
      - attach_workspace:
          at: .
      - run:
          name: Install psql
          command: sudo apt update && sudo apt install postgresql-client
      - run:
          name: Run tests
          command: |
            export PYTHONPATH=$PYTHONPATH:~/data-gcp/apps/recommendation/api
            . venv-api/bin/activate
            ./run_tests.sh

  api-integration-tests:
    parameters:
      env:
        description: "Which environement to target"
        default: "dev"
        type: string
      api_token:
        description: "The api token (given with env var)"
        default: ""
        type: string
    docker:
      - image: postman/newman
        auth:
          username: $DOCKERHUB_USER
          password: $DOCKERHUB_PASSWORD
    working_directory: ~/data-gcp
    steps:
      - run:
          name: Install Git
          command: |
            apk update
            apk upgrade
            apk add --no-cache bash git openssh
      - checkout
      - run:
          name: Run tests collection
          command: |
            cd apps/recommendation/api/postman
            newman run api_integration_tests.postman_collection.json --environment <<parameters.env>>.postman_environment.json --env-var "api_token=<<parameters.api_token>>"

  orchestration-install:
    executor: python
    working_directory: ~/data-gcp/orchestration
    steps:
      - checkout:
          path: ~/data-gcp
      - restore_cache:
          key: deps-{{ checksum "airflow/orchestration-requirements.txt" }}
      - run:
          name: Install Python requirements
          command: |
            python3 -m venv venv-orchestration
            . venv-orchestration/bin/activate
            pip install -r airflow/orchestration-requirements.txt
      - save_cache:
          key: deps-{{ checksum "airflow/orchestration-requirements.txt" }}
          paths:
            - "venv-orchestration"
      - persist_to_workspace:
          root: .
          paths:
            - .

  orchestration-tests:
    executor: python
    working_directory: ~/data-gcp/orchestration
    environment:
      AIRFLOW_HOME: ~/data-gcp/orchestration
      DAG_FOLDER: /home/circleci/data-gcp/orchestration/dags
      RECOMMENDATION_SQL_INSTANCE: cloudsql-recommendation-circleci
      RECOMMENDATION_SQL_BASE: cloudsql-recommendation-circleci
    steps:
      - attach_workspace:
          at: .
      - run:
          name: Run tests
          command: |
            echo $GCLOUD_SERVICE_KEY > /tmp/service_account.json
            export GOOGLE_APPLICATION_CREDENTIALS="/tmp/service_account.json" 
            . venv-orchestration/bin/activate
            airflow db init
            pytest tests

  algo-training-install:
    executor: python310
    working_directory: ~/data-gcp/jobs/ml_jobs/algo_training
    steps:
      - checkout:
          path: ~/data-gcp
      - restore_cache:
          key: deps-{{ checksum "requirements.txt" }}
      - run:
          name: Install Python requirements
          command: |
            python3 -m venv venv-algo-training
            . venv-algo-training/bin/activate
            python3 -m pip install --upgrade pip
            pip3 install -r requirements.txt
      - save_cache:
          key: deps-{{ checksum "requirements.txt" }}
          paths:
            - "venv-algo-training"
      - persist_to_workspace:
          root: .
          paths:
            - .

  algo-training-tests:
    executor: python310
    working_directory: ~/data-gcp/jobs/ml_jobs/algo_training
    steps:
      - attach_workspace:
          at: .
      - run:
          name: Run tests
          command: |
            . venv-algo-training/bin/activate
            PYTHONPATH=. pytest tests

  record-linkage-install:
    executor: python
    working_directory: ~/data-gcp/jobs/ml_jobs/record_linkage
    steps:
      - checkout:
          path: ~/data-gcp
      - restore_cache:
          key: deps-{{ checksum "requirements.txt" }}
      - run:
          name: Install Python requirements
          command: |
            python3 -m venv venv-record-linkage
            . venv-record-linkage/bin/activate
            pip install -r requirements.txt
      - save_cache:
          key: deps-{{ checksum "requirements.txt" }}
          paths:
            - "venv-record-linkage"
      - persist_to_workspace:
          root: .
          paths:
            - .

  record-linkage-tests:
    executor: python
    working_directory: ~/data-gcp/jobs/ml_jobs/record_linkage
    steps:
      - attach_workspace:
          at: .
      - run:
          name: Run tests
          command: |
            . venv-record-linkage/bin/activate
            PYTHONPATH=. pytest tests
  #recommendation-db-install:
  #  executor: python
  #  working_directory: ~/data-gcp/recommendation/db
  #  steps:
  #    - checkout:
  #        path: ~/data-gcp
  #    - restore_cache:
  #        key: dependencies-{{ checksum "db-requirements.txt" }}
  #    - run:
  #        name: Install Python deps in a venv
  #        command: |
  #          python3 -m venv venv-db
  #          . venv-db/bin/activate
  #          pip install -r db-requirements.txt
  #    - save_cache:
  #        key: dependencies-{{ checksum "db-requirements.txt" }}
  #        paths:
  #          - "venv-db"
  #    - persist_to_workspace:
  #        root: .
  #        paths:
  #          - .
#
#  recommendation-db-tests:
#    docker:
#      - image: circleci/python:3.7
#        auth:
#          username: $DOCKERHUB_USER
#          password: $DOCKERHUB_PASSWORD
#      - image: circleci/postgres:12
#        environment:
#          POSTGRES_PASSWORD: postgres
#    working_directory: ~/data-gcp/recommendation/db
#    steps:
#      - attach_workspace:
#          at: .
#      - run:
#          name: Install psql
#          command: sudo apt update && sudo apt install postgresql-client
#      - run:
#          name: Run tests
#          command: |
#            export PYTHONPATH=$PYTHONPATH:~/data-gcp/recommendation/db
#            . venv-db/bin/activate
#            ./run_tests.sh
  composer-deploy:
    executor: gcp-sdk
    working_directory: ~/data-gcp/orchestration
    steps:
      - checkout:
          path: ~/data-gcp
      - run:
          name: Connect to GCP
          command: |
            echo $GCLOUD_SERVICE_KEY | gcloud auth activate-service-account --key-file=-
            gcloud --quiet config set project ${GOOGLE_PROJECT_ID}
            gcloud --quiet config set compute/zone ${GOOGLE_COMPUTE_ZONE}
      - run:
          name: Deploy to composer
          command: |
            gsutil -m rm -r gs://${COMPOSER_BUCKET}/dags
            gsutil cp -r dags gs://${COMPOSER_BUCKET}
      - run:
          name: Wait for composer to be deployed (10s x 6 times)
          command: |
            ./wait_for_dag_deployed.sh ${COMPOSER_ENV_NAME} ${REGION} airflow_monitoring 6 10


  build_and_deploy_api_reco:
    docker:
      - image: "cimg/base:stable"
    parameters:
      api-instance-name:
        description: "API recommendation"
        type: string
    working_directory: ~/data-gcp/apps/recommendation/api
    steps:
      - checkout:
          path: ~/data-gcp
      - cloudrun/init
      - cloudrun/build:
          tag: "eu.gcr.io/${GOOGLE_PROJECT_ID}/${CIRCLE_PROJECT_REPONAME}/<< parameters.api-instance-name >>:${CIRCLE_SHA1}"
      - run:
          name: Apply latest tag
          command: |
            gcloud container images add-tag \
            eu.gcr.io/${GOOGLE_PROJECT_ID}/${CIRCLE_PROJECT_REPONAME}/<< parameters.api-instance-name >>:${CIRCLE_SHA1} \
            eu.gcr.io/${GOOGLE_PROJECT_ID}/${CIRCLE_PROJECT_REPONAME}/<< parameters.api-instance-name >>:latest
      - cloudrun/deploy:
          image: "eu.gcr.io/${GOOGLE_PROJECT_ID}/${CIRCLE_PROJECT_REPONAME}/<< parameters.api-instance-name >>:${CIRCLE_SHA1}"
          platform: managed
          region: europe-west1
          service-name: << parameters.api-instance-name >>
          unauthenticated: true


  slack-alert:
    docker:
      - image: cimg/base:stable
    parameters:
      destination_env:
        description: "The environnement on which we deploy."
        type: string
    steps:
      - run:
          name: Success
          when: always
          command: |
            exit 0
      - slack/notify:
          event: pass
          channel: alertes_data
          custom: |
            {
              "blocks": [
                {
                  "type": "section",
                  "text": {
                    "type": "mrkdwn",
                    "text": "Le déploiement sur *<<parameters.destination_env>>* est un succès :rocket:"
                  }
                },
                {
                  "type": "actions",
                  "elements": [
                    {
                      "type": "button",
                      "text": {
                        "type": "plain_text",
                        "text": "View job",
                        "emoji": true
                      },
                      "url": "$CIRCLE_BUILD_URL"
                    }
                  ]
                },
                {
                  "type": "context",
                  "elements": [
                    {
                      "type": "plain_text",
                      "text": "Author: $CIRCLE_USERNAME",
                      "emoji": true
                    }
                  ]
                }
              ]
            }<|MERGE_RESOLUTION|>--- conflicted
+++ resolved
@@ -262,10 +262,6 @@
           requires:
             - production-composer-deploy
             - api-integration-tests-prod
-<<<<<<< HEAD
-            - build_and_deploy_api_compliance_production
-=======
->>>>>>> 61717338
 
       - slack-alert:
           name: slack-alert-staging
@@ -278,11 +274,7 @@
           requires:
             - staging-composer-deploy
             - api-integration-tests-staging
-<<<<<<< HEAD
-            - build_and_deploy_api_compliance_staging
-=======
->>>>>>> 61717338
-
+            
   # ----------------
   # Workflow to deploy on dev
   # ----------------
@@ -315,11 +307,7 @@
           requires:
             - dev-composer-deploy
             - build_and_deploy_api_reco_dev
-<<<<<<< HEAD
-            - build_and_deploy_api_compliance_dev
-            
-=======
->>>>>>> 61717338
+
 ### temporarily removing api reco tests ###
 #          requires:
 #            - api-integration-tests-dev
