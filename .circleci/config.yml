version: 2.1

workflows:
  version: 2
  run-checks:
    jobs:
      - linter
      - recommendation-db-install
      - recommendation-db-tests:
          requires:
            - recommendation-db-install
      - recommendation-api-build
      - recommendation-api-tests:
          requires:
            - recommendation-api-build
      - orchestration-install
      - orchestration-tests:
          requires:
            - orchestration-install
<<<<<<< HEAD
      - ai-platform-deploy:
          filters:
            branches:
              only:
                - master
=======
>>>>>>> 04518ecf
      - composer-deploy:
          requires:
            - orchestration-tests
          filters:
            branches:
              only:
                - master

defaults: &defaults
  docker:
    - image: circleci/python:3.7
      auth:
        username: $DOCKERHUB_USER
        password: $DOCKERHUB_PASSWORD

jobs:
  recommendation-api-build:
    <<: *defaults
    working_directory: ~/data-gcp/recommendation/api
    steps:
      - checkout:
          path: ~/data-gcp
      - restore_cache:
<<<<<<< HEAD
          key: dependencies-{{ checksum "api-dev-requirements.txt" }}
=======
          key: deps-{{ checksum "api-dev-requirements.txt" }}
>>>>>>> 04518ecf
      - run:
          name: Install Python deps in a venv
          command: |
            python3 -m venv venv-api
            . venv-api/bin/activate
            pip install -r api-dev-requirements.txt
      - save_cache:
<<<<<<< HEAD
          key: dependencies-{{ checksum "api-dev-requirements.txt" }}
=======
          key: deps-{{ checksum "api-dev-requirements.txt" }}
>>>>>>> 04518ecf
          paths:
            - "venv-api"
      - persist_to_workspace:
          root: .
          paths:
            - .

  recommendation-api-tests:
    docker:
      - image: circleci/python:3.7
        auth:
          username: $DOCKERHUB_USER
          password: $DOCKERHUB_PASSWORD
      - image: circleci/postgres:12
        environment:
          POSTGRES_PASSWORD: postgres
    working_directory: ~/data-gcp/recommendation/api
    steps:
      - attach_workspace:
          at: .
      - run:
          name: Install psql
          command: sudo apt install postgresql-client
      - run:
          name: Run tests
          command: |
            export PYTHONPATH=$PYTHONPATH:~/data-gcp/recommendation/api
            . venv-api/bin/activate
            ./run_tests.sh

  linter:
    <<: *defaults
    working_directory: ~/data-gcp
    steps:
      - checkout
      - restore_cache:
<<<<<<< HEAD
          key: dependencies-{{ checksum "linter-requirements.txt" }}
=======
          key: deps-{{ checksum "linter-requirements.txt" }}
>>>>>>> 04518ecf
      - run:
          name: Install black
          command: |
            python3 -m venv venv-lint
            . venv-lint/bin/activate
            pip install -r linter-requirements.txt
      - save_cache:
<<<<<<< HEAD
          key: dependencies-{{ checksum "linter-requirements.txt" }}
=======
          key: deps-{{ checksum "linter-requirements.txt" }}
>>>>>>> 04518ecf
          paths:
            - "venv-lint"
      - run:
          name: Run linter
          command: |
            . venv-lint/bin/activate
<<<<<<< HEAD
            black --check .
=======
            black --exclude="venv-lint" --check .
>>>>>>> 04518ecf

  orchestration-install:
    <<: *defaults
    working_directory: ~/data-gcp/orchestration
    steps:
      - checkout:
          path: ~/data-gcp
      - restore_cache:
<<<<<<< HEAD
          key: orchestration-{{ checksum "orchestration-requirements.txt" }}
=======
          key: deps-{{ checksum "orchestration-requirements.txt" }}
>>>>>>> 04518ecf
      - run:
          name: Install Python requirements
          command: |
            python3 -m venv venv-orchestration
            . venv-orchestration/bin/activate
            pip install -r orchestration-requirements.txt
      - save_cache:
<<<<<<< HEAD
          key: orchestration-{{ checksum "orchestration-requirements.txt" }}
=======
          key: deps-{{ checksum "orchestration-requirements.txt" }}
>>>>>>> 04518ecf
          paths:
            - "venv-orchestration"
      - persist_to_workspace:
          root: .
          paths:
            - .

  orchestration-tests:
    <<: *defaults
    working_directory: ~/data-gcp/orchestration
    environment:
      - AIRFLOW_HOME=~/data-gcp/orchestration
<<<<<<< HEAD
=======
      - DAG_FOLDER=~/data-gcp/orchestration/dags
>>>>>>> 04518ecf
      - RECOMMENDATION_SQL_USER=test_user
      - RECOMMENDATION_SQL_PASSWORD=test_password
      - RECOMMENDATION_SQL_PUBLIC_PORT=1234
      - RECOMMENDATION_SQL_PUBLIC_IP=11.111.111.111
    steps:
      - attach_workspace:
          at: .
      - run:
          name: Run tests
          command: |
            . venv-orchestration/bin/activate
            airflow initdb
            pytest tests

  recommendation-db-install:
    <<: *defaults
    working_directory: ~/data-gcp/recommendation/db
    steps:
      - checkout:
          path: ~/data-gcp
      - restore_cache:
          key: dependencies-{{ checksum "db-requirements.txt" }}
      - run:
          name: Install Python deps in a venv
          command: |
            python3 -m venv venv-db
            . venv-db/bin/activate
            pip install -r db-requirements.txt
      - save_cache:
          key: dependencies-{{ checksum "db-requirements.txt" }}
          paths:
            - "venv-db"
      - persist_to_workspace:
          root: .
          paths:
            - .

  recommendation-db-tests:
    docker:
      - image: circleci/python:3.7
        auth:
          username: $DOCKERHUB_USER
          password: $DOCKERHUB_PASSWORD
      - image: circleci/postgres:12
        environment:
          POSTGRES_PASSWORD: postgres
    working_directory: ~/data-gcp/recommendation/db
    steps:
      - attach_workspace:
          at: .
      - run:
          name: Install psql
          command: sudo apt install postgresql-client
      - run:
          name: Run tests
          command: |
            export PYTHONPATH=$PYTHONPATH:~/data-gcp/recommendation/db
            . venv-db/bin/activate
            ./run_tests.sh

  composer-deploy:
    docker:
      - image: google/cloud-sdk
        auth:
          username: $DOCKERHUB_USER
          password: $DOCKERHUB_PASSWORD
    environment:
      COMPOSER_BUCKET: gs://europe-west1-data-composer-0f2400f5-bucket/dags
      COMPOSER_ENV_NAME: data-composer
      COMPOSER_REGION: europe-west1
      DAG_RESTORE_DATA_ANALYTICS: restore_data_analytics_v1
      DAG_RECOMMMENDATION_CLOUDSQL: recommendation_cloud_sql_v6
    working_directory: ~/data-gcp/dags
    steps:
      - checkout:
          path: ~/data-gcp
      - run:
          name: Connect to GCP
          command: |
            echo $GCLOUD_SERVICE_KEY | gcloud auth activate-service-account --key-file=-
            gcloud --quiet config set project ${GOOGLE_PROJECT_ID}
            gcloud --quiet config set compute/zone ${GOOGLE_COMPUTE_ZONE}
      - run:
          name: Deploy to composer
          command: |
            gsutil -m rsync -c -r . ${COMPOSER_BUCKET}
      - run:
          name: Wait for dags to be deployed
          command: |
            ./wait_for_dag_deployed.sh ${COMPOSER_ENV_NAME} ${COMPOSER_REGION} ${DAG_RECOMMMENDATION_CLOUDSQL} 6 20
            ./wait_for_dag_deployed.sh ${COMPOSER_ENV_NAME} ${COMPOSER_REGION} ${DAG_RESTORE_DATA_ANALYTICS} 6 20


  ai-platform-deploy:
    docker:
      - image: google/cloud-sdk
        auth:
          username: $DOCKERHUB_USER
          password: $DOCKERHUB_PASSWORD
    environment:
      VERSION_NAME: latest
      MODEL_NAME: poc_model
      MODEL_DIR: gs://pass-culture-data/ai_platform
      FRAMEWORK: SCIKIT_LEARN
      REGION: europe-west1
      MACHINE_TYPE: n1-standard-2
    working_directory: ~/data-gcp
    steps:
      - checkout:
          path: ~/data-gcp
      - run:
          name: Connect to GCP
          command: |
            echo $GCLOUD_SERVICE_KEY | gcloud auth activate-service-account --key-file=-
            gcloud --quiet config set project ${GOOGLE_PROJECT_ID}
      - run:
          name: Deploy to Cloud Storage
          command: |
            gsutil cp ai_platform/model.joblib $MODEL_DIR/model_test.joblib
      - run:
          name: Deploy to AI Platform
          command: |
            gcloud ai-platform versions create $VERSION_NAME \
              --model=$MODEL_NAME \
              --origin=$MODEL_DIR \
              --runtime-version=2.2 \
              --framework=$FRAMEWORK \
              --python-version=3.7 \
              --region=$REGION \
              --machine-type=$MACHINE_TYPE<|MERGE_RESOLUTION|>--- conflicted
+++ resolved
@@ -17,14 +17,11 @@
       - orchestration-tests:
           requires:
             - orchestration-install
-<<<<<<< HEAD
       - ai-platform-deploy:
           filters:
             branches:
               only:
                 - master
-=======
->>>>>>> 04518ecf
       - composer-deploy:
           requires:
             - orchestration-tests
@@ -48,11 +45,7 @@
       - checkout:
           path: ~/data-gcp
       - restore_cache:
-<<<<<<< HEAD
-          key: dependencies-{{ checksum "api-dev-requirements.txt" }}
-=======
           key: deps-{{ checksum "api-dev-requirements.txt" }}
->>>>>>> 04518ecf
       - run:
           name: Install Python deps in a venv
           command: |
@@ -60,11 +53,7 @@
             . venv-api/bin/activate
             pip install -r api-dev-requirements.txt
       - save_cache:
-<<<<<<< HEAD
-          key: dependencies-{{ checksum "api-dev-requirements.txt" }}
-=======
           key: deps-{{ checksum "api-dev-requirements.txt" }}
->>>>>>> 04518ecf
           paths:
             - "venv-api"
       - persist_to_workspace:
@@ -101,11 +90,7 @@
     steps:
       - checkout
       - restore_cache:
-<<<<<<< HEAD
-          key: dependencies-{{ checksum "linter-requirements.txt" }}
-=======
           key: deps-{{ checksum "linter-requirements.txt" }}
->>>>>>> 04518ecf
       - run:
           name: Install black
           command: |
@@ -113,22 +98,14 @@
             . venv-lint/bin/activate
             pip install -r linter-requirements.txt
       - save_cache:
-<<<<<<< HEAD
-          key: dependencies-{{ checksum "linter-requirements.txt" }}
-=======
           key: deps-{{ checksum "linter-requirements.txt" }}
->>>>>>> 04518ecf
           paths:
             - "venv-lint"
       - run:
           name: Run linter
           command: |
             . venv-lint/bin/activate
-<<<<<<< HEAD
-            black --check .
-=======
             black --exclude="venv-lint" --check .
->>>>>>> 04518ecf
 
   orchestration-install:
     <<: *defaults
@@ -137,11 +114,7 @@
       - checkout:
           path: ~/data-gcp
       - restore_cache:
-<<<<<<< HEAD
-          key: orchestration-{{ checksum "orchestration-requirements.txt" }}
-=======
           key: deps-{{ checksum "orchestration-requirements.txt" }}
->>>>>>> 04518ecf
       - run:
           name: Install Python requirements
           command: |
@@ -149,11 +122,7 @@
             . venv-orchestration/bin/activate
             pip install -r orchestration-requirements.txt
       - save_cache:
-<<<<<<< HEAD
-          key: orchestration-{{ checksum "orchestration-requirements.txt" }}
-=======
           key: deps-{{ checksum "orchestration-requirements.txt" }}
->>>>>>> 04518ecf
           paths:
             - "venv-orchestration"
       - persist_to_workspace:
@@ -166,10 +135,7 @@
     working_directory: ~/data-gcp/orchestration
     environment:
       - AIRFLOW_HOME=~/data-gcp/orchestration
-<<<<<<< HEAD
-=======
       - DAG_FOLDER=~/data-gcp/orchestration/dags
->>>>>>> 04518ecf
       - RECOMMENDATION_SQL_USER=test_user
       - RECOMMENDATION_SQL_PASSWORD=test_password
       - RECOMMENDATION_SQL_PUBLIC_PORT=1234
