--- conflicted
+++ resolved
@@ -7,11 +7,7 @@
       - opened
       - synchronize
   schedule:
-<<<<<<< HEAD
-    - cron: '33 13,18 * * *'
-=======
-    - cron: '0 10,11,16,17 * * 1-5' # Paris time with both daylight savings in UTC during weekdays
->>>>>>> f9ae8c98
+    - cron: '40 * * * *'
 
 jobs:
   check_time:
