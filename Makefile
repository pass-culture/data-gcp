--- conflicted
+++ resolved
@@ -3,7 +3,6 @@
 #######################################################################################
 SHELL := /bin/bash
 
-<<<<<<< HEAD
 export PERSONAL_DBT_USER :=
 
 configure_personal_user:
@@ -37,12 +36,10 @@
 
 
 
-
 install_prerequisites:
 	curl -LsSf https://astral.sh/uv/install.sh | sh
 	echo -e "\n \n Please restart you shell in order to allow uv commands \n \n"
-=======
->>>>>>> fc8a7af1
+
 
 install:
 	# Log in with GCP credentials if NO_GCP_INIT is not 1
