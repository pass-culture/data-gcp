--- conflicted
+++ resolved
@@ -3,8 +3,6 @@
 #######################################################################################
 SHELL := /bin/bash
 
-<<<<<<< HEAD
-=======
 export PERSONAL_DBT_USER :=
 
 configure_personal_user:
@@ -38,25 +36,17 @@
 
 
 
->>>>>>> b5139789
 install_prerequisites:
 	curl -LsSf https://astral.sh/uv/install.sh | sh
 	echo -e "\n \n Please restart you shell in order to allow uv commands \n \n"
 
-<<<<<<< HEAD
-=======
-
->>>>>>> b5139789
 install:
 	# Log in with GCP credentials if NO_GCP_INIT is not 1
 	@if [ "$(NO_GCP_INIT)" != "1" ]; then \
 		make _get_gcp_credentials; \
 	fi
 	make _initiate_env
-<<<<<<< HEAD
-=======
 	make configure_personal_user
->>>>>>> b5139789
 	curl -LsSf https://astral.sh/uv/install.sh | sh
 	MICROSERVICE_PATH=. PHYTON_VERSION=3.10 REQUIREMENTS_NAME=requirements.txt make _install_microservice
 	source .venv/bin/activate && pre-commit install
@@ -82,11 +72,7 @@
 	sudo apt-get install -y make build-essential libssl-dev zlib1g-dev libbz2-dev libreadline-dev libsqlite3-dev wget curl llvm libncursesw5-dev xz-utils tk-dev libxml2-dev libxmlsec1-dev libffi-dev liblzma-dev gcc libpq-dev python3-dev libmariadb-dev clang
 
 install_macos_libs:
-<<<<<<< HEAD
-	brew install -y mysql-client@8.4 pkg-config
-=======
 	brew install mysql-client@8.4 pkg-config
->>>>>>> b5139789
 
 
 #######################################################################################
