# data-gcp

Repo pour la team data sur GCP

## Organisation

```
+-- orchestration : DAGS Airflow (Cloud Composer)
| +-- airflow
| +-- dags
| +-- tests
|
+-- jobs
| +-- etl_jobs
|   +-- external 
|     +-- adage
|     +-- addresses
|     +-- appsflyer
|     +-- contentful
|     +-- dms
|     +-- downloads
|     +-- metabase-archiving
|     +-- qualtrics
|     +-- sendinblue
|     +-- siren
|     +-- batch
|     +-- ...
|
|   +-- internal
|     +-- cold-data
|     +-- human_ids
|     +-- import_api_referentials
|     +-- ...
|
| +-- ml_jobs
|   +-- algo_training
|   +-- embeddings
|   +-- record_linkage
|   +-- ranking_endpoint
|   +-- clusterisation
|   +-- retrieval_endpoint
|   +-- ...

```

## INSTALL
### Analytics (BigQuery)

**Prérequis** :
- [pyenv](https://github.com/pyenv/pyenv-installer)
  - ⚠ Don't forget to [install the prerequisites](https://github.com/pyenv/pyenv/wiki/Common-build-problems#prerequisites)
- [pyenv virtualenv](https://github.com/pyenv/pyenv-virtualenv#installation)
- accès aux comptes de services GCP
- [Gcloud CLI](https://cloud.google.com/sdk/docs/install?hl=fr)

**1. Installation du projet**

- Cloner le projet
  ```
  git clone git@github.com:pass-culture/data-gcp.git
  cd data-gcp
  ```
- [LINUX] Installation de quelques librairies nécessaires à l'install du projet
  ```
  make install_ubuntu_libs
  ```
- [VM DEBIAN] Installation d'autres librairies et fix de l'environnement pour les VM :
  ```
  make install_on_debian_vm
  ```
- Installation du projet
  - La première fois : installation from scratch, avec création des environnements virtuels
    ```
    make clean_install
    ```
  - Installation rapide des nouveaux packages
    ```
    make install
    ```


**2. Config .env.local**

Dans le fichier `.env.local`, renseigne les valeurs des variables manquantes en utilisant [cette page](https://www.notion.so/passcultureapp/Les-secrets-du-repo-data-gcp-085759e27a664a95a65a6886831bde54)


## Orchestration

Orchestration des jobs dags analytics & data science.

[plus de détails dans dags/README.md](/orchestration/README.md)

Les dags sont déployés automatiquement lors d'un merge sur master / production


## CI/CD
<<<<<<< HEAD

### CI Workflow

Vue d'ensemble du workflow d'intégration continue (CI) pour notre projet, détaillant les différents workflows réutilisables et les tâches définies dans notre configuration GitHub Actions.

#### Workflow de base

`base_workflow.yml` est le workflow principal qui est déclenché sur les pull requests.

#### Tâches

#### Linter

La tâche `linter` vérifie le code pour les problèmes de style en utilisant `black`. Elle se connecte à Google Cloud Secret Manager pour récupérer les secrets nécessaires et envoie éventuellement des notifications à un canal Slack si le linter échoue.

#### Compilation DBT

Il y a deux tâches de compilation, une pour la production et une pour le staging, qui compilent le projet DBT en fonction de la branche ciblée.

#### Recherche de Tâches de Test

Cette tâche identifie les tâches testables en analysant les fichiers modifiés et en déterminant quelles tâches doivent être testées.

#### Vérification de la Non-Vacuité de la Matrice

Cette tâche vérifie s'il y a des tâches à tester et s'assure que la matrice n'est pas vide.

#### Tâches de Test

Cette tâche exécute des tests sur les tâches identifiées.

#### Recherche de Changements d'Orchestration

Cette tâche vérifie les changements dans le dossier d'orchestration et détermine si des tests d'orchestration doivent être exécutés.

#### Test d'Orchestration

Cette tâche exécute des tests d'orchestration si des changements sont détectés.

### Arbre d'Exécution des Tâches

:::mermaid
graph TD;
    A[Workflow de Base] --> B[Linter]
    A[Workflow de Base] --> C[Compilation DBT en Production]
    A[Workflow de Base] --> D[Compilation DBT en Staging]
    A[Workflow de Base] --> E[Recherche de Tâches de Test]
    E[Recherche de Tâches de Test] --> F[Vérification de la Non-Vacuité de la Matrice]
    F[Vérification de la Non-Vacuité de la Matrice] --> G[Tâches de Test]
    A[Workflow de Base] --> H[Recherche de Changements d'Orchestration]
    H[Recherche de Changements d'Orchestration] --> I[Test d'Orchestration]
:::

## Workflow CD

Vue d'ensemble du workflow de déploiement continu (CD) pour notre projet, détaillant les différents workflows réutilisables et les tâches définies dans notre configuration GitHub Actions.

### Workflow de Base

Le fichier `deploy_composer.yml` est le workflow principal qui est déclenché sur les pushs vers les branches `master` et `production`. Il inclut plusieurs tâches et utilise des workflows réutilisables pour rationaliser le processus CD.

### Tâches

#### Linter

La tâche `linter` vérifie le code pour les problèmes de style en utilisant `black`. Elle se connecte à Google Cloud Secret Manager pour récupérer les secrets nécessaires et envoie éventuellement des notifications à un canal Slack si le linter échoue.

#### Recherche de Tâches de Test

Cette tâche identifie les tâches testables en analysant les fichiers modifiés et déterminant quelles tâches doivent être testées.

#### Tâches de Test

Cette tâche exécute des tests sur les tâches identifiées.

#### Test d'Orchestration

Cette tâche exécute des tests d'orchestration pour s'assurer que les processus sont correctement orchestrés.

#### DBT installation et compilation

Ces tâches Installent python, DBT + dbt-packages, compile le projet dbt et deploie les dbt-packages et le manifest dans le bucket de Composer

#### Déploiement de Composer en Dev

Cette tâche déploie Composer dans l'environnement de développement si la branche est `production`.

#### Déploiement de Composer en Staging

Cette tâche déploie Composer dans l'environnement de staging si la branche est `master`.

#### Déploiement de Composer en Production

Cette tâche déploie Composer dans l'environnement de production si la branche est `production`.

## Arbre d'Exécution des Tâches

:::mermaid
graph TD;
    A[Workflow de Déploiement] --> B[Linter]
    A[Workflow de Déploiement] --> C[Recherche de Tâches de Test]
    C[Recherche de Tâches de Test] --> D[Tâches de Test]
    A[Workflow de Déploiement] --> E[Test d'Orchestration]
    A[Workflow de Déploiement] --> F[Déploiement de Composer en Dev]
    F[Déploiement de Composer en Dev] --> G[Déploiement de Composer en Production]
    A[Workflow de Déploiement] --> H[Déploiement de Composer en Staging]
:::
=======
### CI
On utilise CircleCI pour lancer des tests sur les différentes parties du repo.
Les tests sont lancés sur toutes les branches git et sont répartis entre les jobs suivants :
- *linter* : tester le bon formattage du code de tout le repo en utilisant `Black`
- *orchestration-tests* : tester les différents DAGs d'orchestration

### CD
Pour la CD, on utilise deux outils : CircleCI et Cloud Build.
#### CircleCI
Voici les jobs créés pour le déploiement :
- *vertex-ai-deploy* : déployer les modèles de ML via MLFlow dans Cloud Storage puis l'utiliser pour mettre à jour la version du modèle sur VertexAI
- *composer-deploy* : déployer le dossier `dags` dans le bucket du Cloud Composer sur Cloud Storage

Ces déploiements sont déclenchés sur les branches `master` / `production`.

## Automatisations

### ML Jobs

Pour créer un nouveau micro service de ML :

```bash
MS_NAME=mon_micro_service make create_microservice
```

où mon_micro_service est le nom du micro service. Exemple :

```bash
MS_NAME=algo_llm make create_microservice
```

Cela va :

1. créer un dossier `algo_llm` dans `jobs/ml_jobs` avec les fichiers nécessaires pour le micro service.
2. rajouter le micro service dans la target install du Makefile
3. Commiter les changements
4. Lancer l'installation du nouveau micro service
>>>>>>> 80a9ffae
<|MERGE_RESOLUTION|>--- conflicted
+++ resolved
@@ -94,7 +94,6 @@
 
 
 ## CI/CD
-<<<<<<< HEAD
 
 ### CI Workflow
 
@@ -202,21 +201,7 @@
     F[Déploiement de Composer en Dev] --> G[Déploiement de Composer en Production]
     A[Workflow de Déploiement] --> H[Déploiement de Composer en Staging]
 :::
-=======
-### CI
-On utilise CircleCI pour lancer des tests sur les différentes parties du repo.
-Les tests sont lancés sur toutes les branches git et sont répartis entre les jobs suivants :
-- *linter* : tester le bon formattage du code de tout le repo en utilisant `Black`
-- *orchestration-tests* : tester les différents DAGs d'orchestration
-
-### CD
-Pour la CD, on utilise deux outils : CircleCI et Cloud Build.
-#### CircleCI
-Voici les jobs créés pour le déploiement :
-- *vertex-ai-deploy* : déployer les modèles de ML via MLFlow dans Cloud Storage puis l'utiliser pour mettre à jour la version du modèle sur VertexAI
-- *composer-deploy* : déployer le dossier `dags` dans le bucket du Cloud Composer sur Cloud Storage
-
-Ces déploiements sont déclenchés sur les branches `master` / `production`.
+
 
 ## Automatisations
 
@@ -239,5 +224,4 @@
 1. créer un dossier `algo_llm` dans `jobs/ml_jobs` avec les fichiers nécessaires pour le micro service.
 2. rajouter le micro service dans la target install du Makefile
 3. Commiter les changements
-4. Lancer l'installation du nouveau micro service
->>>>>>> 80a9ffae
+4. Lancer l'installation du nouveau micro service