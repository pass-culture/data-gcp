--- conflicted
+++ resolved
@@ -37,21 +37,14 @@
     client_id,
     model,
     storage_path: str,
-<<<<<<< HEAD
-=======
     event_day_number: str,
->>>>>>> bacc3a84
     training_dataset_name: str = "positive_data_train",
     test_dataset_name: str = "positive_data_test",
 ):
     raw_data = get_data(
-<<<<<<< HEAD
-        dataset=f"raw_{ENV_SHORT_NAME}", table_name="training_data_bookings"
-=======
         dataset=f"raw_{ENV_SHORT_NAME}",
         table_name="training_data_bookings",
         event_day_number=event_day_number,
->>>>>>> bacc3a84
     )
 
     training_item_ids = pd.read_csv(f"{storage_path}/{training_dataset_name}.csv")[
@@ -164,13 +157,10 @@
         EXPERIMENT_NAME, help="Name of the experiment on MLflow"
     ),
     model_name: str = typer.Option(MODEL_NAME, help="Name of the model to evaluate"),
-<<<<<<< HEAD
-=======
     event_day_number: str = typer.Option(
         None,
         help="Number of days to filter when querying the data. If set to None, no filter is applied",
     ),
->>>>>>> bacc3a84
     training_dataset_name: str = typer.Option(
         "positive_data_train", help="Name of the training dataset in storage"
     ),
@@ -208,18 +198,12 @@
             project_id=f"{GCP_PROJECT_ID}",
             if_exists="append",
         )
-<<<<<<< HEAD
+
         evaluate(
             client_id,
             loaded_model,
             STORAGE_PATH,
-=======
-        metrics = evaluate(
-            client_id,
-            loaded_model,
-            STORAGE_PATH,
             event_day_number,
->>>>>>> bacc3a84
             training_dataset_name,
             test_dataset_name,
         )
