import numpy as np
import pandas as pd
import recmetrics
from loguru import logger
from tqdm import tqdm

from utils.constants import SHUFFLE_RECOMMENDATION
from utils.diversification import order_offers_by_score_and_diversify_categories


def get_actual_and_predicted(
    data_model_dict: dict, shuffle_recommendation: bool = SHUFFLE_RECOMMENDATION
):

    data_test = data_model_dict["data"]["test"]
    data_test = data_test.sort_values(["user_id", "count"], ascending=False)
    df_actual = (
        data_test.copy()
        .groupby("user_id", as_index=False)["item_id"]
        .agg({"actual": (lambda x: list(x))})
    )
    deep_reco_prediction = []
    predictions_diversified = []
    user_input = data_model_dict["prediction_input_feature"]
    for id in tqdm(range(len(df_actual))):
        prediction_input_feature = [df_actual.iloc[id][user_input]]
        df_predicted = get_prediction(prediction_input_feature, data_model_dict)
        deep_reco_prediction.append(list(df_predicted.item_id))
        # Compute diversification with score and prediction
        diversified_prediction = order_offers_by_score_and_diversify_categories(
            df_predicted,
            shuffle_recommendation,
        )
        predictions_diversified.append(diversified_prediction)
    df_actual_predicted = df_actual
    df_actual_predicted["model_predicted"] = deep_reco_prediction
    df_actual_predicted["predictions_diversified"] = predictions_diversified
    data_model_dict["top_offers"] = df_actual_predicted
    return data_model_dict


def get_prediction(prediction_input_feature, data_model_dict):

    model = data_model_dict["model"]
    data = data_model_dict["data"]["test"][
        ["item_id", "offer_subcategoryid"]
    ].drop_duplicates()
    nboffers = len(list(data.item_id))
<<<<<<< HEAD
    offer_to_score = np.reshape(np.array(list(data.item_id)), (nboffers, 1))
=======
    offer_to_score = np.reshape(np.array(list(data.item_id)), (nboffers,))
    user_to_rank = np.reshape(
        np.array([str(user_id)] * len(offer_to_score)), (nboffers,)
    )
>>>>>>> 39b7dba1
    offer_subcategoryid = np.reshape(
        np.array(list(data.offer_subcategoryid)), (nboffers,)
    )
    user_input = np.reshape(
        np.array([prediction_input_feature] * len(offer_to_score)), (nboffers, 1)
    )
    prediction_input = [user_input, offer_to_score]
    prediction = model.predict(prediction_input, verbose=0)
    df_predicted = pd.DataFrame(
        {
            "item_id": offer_to_score.flatten().tolist(),
            "score": prediction.flatten().tolist(),
            "offer_subcategoryid": offer_subcategoryid.flatten().tolist(),
        }
    )
    df_predicted = df_predicted.sort_values(["score"], ascending=False)
    # return only top 50 offers since max k for metrics is 40
    return df_predicted.head(50)


def compute_metrics(data_model_dict, k):

    try:
        logger.info("Compute recall and precision")
        mark, mapk, mark_panachage, mapk_panachage = compute_recall_and_precision_at_k(
            data_model_dict, k
        )
    except ValueError:
        mark, mapk, mark_panachage, mapk_panachage = -1, -1, -1, -1
    try:
        logger.info("Compute coverage")
        coverage = get_coverage_at_k(data_model_dict, k)
    except ValueError:
        coverage = -1
    try:
        logger.info("Compute personalization score")
        personalization_at_k, personalization_at_k_panachage = compute_personalization(
            data_model_dict, k
        )
    except ValueError:
        personalization_at_k, personalization_at_k_panachage = -1, -1
    data_model_dict["metrics"] = {
        "mark": mark,
        "mapk": mapk,
        "coverage": coverage,
        "mark_panachage": mark_panachage,
        "mapk_panachage": mapk_panachage,
        "personalization_at_k": personalization_at_k,
        "personalization_at_k_panachage": personalization_at_k_panachage,
    }
    return data_model_dict


def compute_recall_and_precision_at_k(data_model_dict, k):

    actual = data_model_dict["top_offers"].actual.values.tolist()
    model_predictions = data_model_dict["top_offers"].model_predicted.values.tolist()
    model_predictions_panachage = data_model_dict[
        "top_offers"
    ].predictions_diversified.values.tolist()
    mark, mapk = get_avg_recall_and_precision_at_k(actual, model_predictions, k)
    mark_panachage, mapk_panachage = get_avg_recall_and_precision_at_k(
        actual, model_predictions_panachage, k
    )

    return mark, mapk, mark_panachage, mapk_panachage


def get_avg_recall_and_precision_at_k(actual, model_predictions, k):

    cf_mark = recmetrics.mark(actual, model_predictions, k)
    cf_mapk = mapk(actual, model_predictions, k)
    return cf_mark, cf_mapk


def get_coverage_at_k(data_model_dict, k):
    catalog = data_model_dict["data"]["training_item_ids"].tolist()
    recos = data_model_dict["top_offers"].model_predicted.values.tolist()
    recos_at_k = []
    for reco in recos:
        recos_at_k.append(reco[:k])
    cf_coverage = recmetrics.prediction_coverage(recos_at_k, catalog)

    return cf_coverage


def compute_personalization(data_model_dict, k):
    model_predictions = data_model_dict["top_offers"].model_predicted.values.tolist()
    model_predictions_panachage = data_model_dict[
        "top_offers"
    ].predictions_diversified.values.tolist()
    personalization_at_k = get_personalization(model_predictions, k)
    personalization_at_k_panachage = get_personalization(model_predictions_panachage, k)
    return personalization_at_k, personalization_at_k_panachage


def get_personalization(model_predictions, k):
    """
    Personalization measures recommendation similarity across users.
    A high score indicates good personalization (user's lists of recommendations are different).
    A low score indicates poor personalization (user's lists of recommendations are very similar).
    """
    model_predictions_at_k = [predictions[:k] for predictions in model_predictions]
    personalization = recmetrics.personalization(predicted=model_predictions_at_k)
    return personalization


def compute_diversification_score(data_model_dict, k):
    df_raw = data_model_dict["data"]["raw"]
    recos = data_model_dict["top_offers"].model_predicted.values.tolist()
    avg_diversification = get_avg_diversification_score(df_raw, recos, k)

    recos_panachage = data_model_dict[
        "top_offers"
    ].predictions_diversified.values.tolist()
    avg_diversification_panachage = get_avg_diversification_score(
        df_raw, recos_panachage, k
    )
    return avg_diversification, avg_diversification_panachage


def get_avg_diversification_score(df_raw, recos, k):

    max_recos = min(10_000, len(recos))

    diversification_count = 0
    logger.info("Compute average diversification")
    for reco in tqdm(recos[:max_recos]):
        df_clean = (
            df_raw.query(f"item_id in {tuple(reco[:k])}")[
                ["offer_categoryId", "offer_subcategoryid", "genres", "rayon", "type"]
            ]
            .drop_duplicates()
            .fillna("NA", inplace=False)
        )
        count_dist = np.array(df_clean.nunique())
        diversification = np.sum(count_dist)
        diversification_count += diversification
    avg_diversification = -1
    if max_recos > 0:
        avg_diversification = diversification_count / max_recos
    return avg_diversification


def apk(actual, predicted, k=10):
    """
    Computes the average precision at k.

    This function computes the average prescision at k between two lists of
    items.

    Parameters
    ----------
    actual : list
            A list of elements that are to be predicted (order doesn't matter)
    predicted : list
                A list of predicted elements (order does matter)
    k : int, optional
        The maximum number of predicted elements

    Returns
    -------
    score : double
            The average precision at k over the input lists

    """
    if len(predicted) > k:
        predicted = predicted[:k]

    score = 0.0
    num_hits = 0.0

    for i, p in enumerate(predicted):
        if p in actual and p not in predicted[:i]:
            num_hits += 1.0
            score += num_hits / (i + 1.0)

    if not actual:
        return 0.0

    return score / min(len(actual), k)


def mapk(actual, predicted, k=10):
    """
    Computes the mean average precision at k.

    This function computes the mean average prescision at k between two lists
    of lists of items.

    Parameters
    ----------
    actual : list
            A list of lists of elements that are to be predicted
            (order doesn't matter in the lists)
    predicted : list
                A list of lists of predicted elements
                (order matters in the lists)
    k : int, optional
        The maximum number of predicted elements

    Returns
    -------
    score : double
            The mean average precision at k over the input lists

    """
    return np.mean([apk(a, p, k) for a, p in zip(actual, predicted)])<|MERGE_RESOLUTION|>--- conflicted
+++ resolved
@@ -46,14 +46,7 @@
         ["item_id", "offer_subcategoryid"]
     ].drop_duplicates()
     nboffers = len(list(data.item_id))
-<<<<<<< HEAD
     offer_to_score = np.reshape(np.array(list(data.item_id)), (nboffers, 1))
-=======
-    offer_to_score = np.reshape(np.array(list(data.item_id)), (nboffers,))
-    user_to_rank = np.reshape(
-        np.array([str(user_id)] * len(offer_to_score)), (nboffers,)
-    )
->>>>>>> 39b7dba1
     offer_subcategoryid = np.reshape(
         np.array(list(data.offer_subcategoryid)), (nboffers,)
     )
