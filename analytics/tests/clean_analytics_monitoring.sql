--- conflicted
+++ resolved
@@ -11,10 +11,8 @@
   ) as count_booking_from_big_query_clean,
   (
     SELECT count(booking_id) FROM `passculture-data-prod.analytics_prod.enriched_booking_data`
-    WHERE booking_creation_date <= CAST(CONCAT(EXTRACT(DATE from DATETIME_ADD(CURRENT_DATETIME(), INTERVAL -1 DAY)), " 05:00:00") AS DATETIME)
   ) as count_enriched_booking_from_big_query_analytics,
   (
-<<<<<<< HEAD
     SELECT count(booking_id) FROM
     (
       SELECT booking_id, offer_id,
@@ -25,11 +23,6 @@
     ON a.offer_id = b.offer_id
     WHERE offer_type NOT IN ('ThingType.ACTIVATION','EventType.ACTIVATION')
   ) as count_filtered_booking_from_big_query_clean;
-=======
-    SELECT count(booking_id) FROM `passculture-data-prod.clean_prod.applicative_database_booking`
-    WHERE booking_creation_date <= CAST(CONCAT(EXTRACT(DATE from DATETIME_ADD(CURRENT_DATETIME(), INTERVAL -1 DAY)), " 05:00:00") AS DATETIME)
-  ) as count_booking_from_big_query_clean;
->>>>>>> 416d0a34
 
 
 
@@ -63,17 +56,10 @@
   ) as count_venue_from_big_query_clean,
   (
     SELECT count(venue_id) FROM `passculture-data-prod.analytics_prod.enriched_venue_data`
-    WHERE first_offer_creation_date <= CAST(CONCAT(EXTRACT(DATE from DATETIME_ADD(CURRENT_DATETIME(), INTERVAL -1 DAY)), " 05:00:00") AS DATETIME)
   ) as count_enriched_venue_from_big_query,
   (
     SELECT count(venue_id) FROM `passculture-data-prod.clean_prod.applicative_database_venue`
-<<<<<<< HEAD
   ) as count_all_venue_from_big_query_clean;
-=======
-    WHERE venue_creation_date <= CAST(CONCAT(EXTRACT(DATE from DATETIME_ADD(CURRENT_DATETIME(), INTERVAL -1 DAY)), " 05:00:00") AS DATETIME)
-  ) as count_venue_from_big_query_clean;
->>>>>>> 416d0a34
-
 
 
 -- compare offerer volumetry
@@ -118,7 +104,6 @@
           ) WHERE date_created <= CAST(CONCAT(EXTRACT(DATE from DATETIME_ADD(CURRENT_DATETIME(), INTERVAL -1 DAY)), " 05:00:00") AS DATETIME)
   ) as count_user_from_csql,
   (
-<<<<<<< HEAD
     SELECT count(user_id) FROM `passculture-data-prod.clean_prod.applicative_database_user`
     WHERE user_creation_date <= CAST(CONCAT(EXTRACT(DATE from DATETIME_ADD(CURRENT_DATETIME(), INTERVAL -1 DAY)), " 05:00:00") AS DATETIME)
   ) as count_user_from_big_query_clean,
@@ -129,15 +114,6 @@
     SELECT count(distinct user_id) FROM `passculture-data-prod.clean_prod.applicative_database_user`
     WHERE  user_is_beneficiary
   ) as count_distinct_beneficiary_user_from_big_query_clean;
-=======
-    SELECT count(user_id) FROM `passculture-data-prod.analytics_prod.enriched_user_data`
-    WHERE activation_date <= CAST(CONCAT(EXTRACT(DATE from DATETIME_ADD(CURRENT_DATETIME(), INTERVAL -1 DAY)), " 05:00:00") AS DATETIME)
-  ) as count_enriched_user_from_big_query,
-  (
-    SELECT count(user_id) FROM `passculture-data-prod.clean_prod.applicative_database_user`
-    WHERE user_creation_date <= CAST(CONCAT(EXTRACT(DATE from DATETIME_ADD(CURRENT_DATETIME(), INTERVAL -1 DAY)), " 05:00:00") AS DATETIME)
-  ) as count_user_from_big_query_clean;
->>>>>>> 416d0a34
 
 
 
