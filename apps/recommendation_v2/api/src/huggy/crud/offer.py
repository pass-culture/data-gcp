--- conflicted
+++ resolved
@@ -102,42 +102,10 @@
             ),
         ).label("user_distance")
 
-<<<<<<< HEAD
         offer_rank = (
             func.row_number()
             .over(partition_by=offer_table.item_id, order_by=user_distance)
             .label("offer_rank")
-=======
-        nearest_offer = (
-            db.query(
-                offer_table.offer_id.label("offer_id"),
-                offer_table.item_id.label("item_id"),
-                offer_table.venue_id.label("venue_id"),
-                user_distance,
-                offer_table.booking_number.label("booking_number"),
-                offer_table.stock_price.label("stock_price"),
-                offer_table.offer_creation_date.label("offer_creation_date"),
-                offer_table.stock_beginning_date.label("stock_beginning_date"),
-                offer_table.category.label("category"),
-                offer_table.subcategory_id.label("subcategory_id"),
-                offer_table.search_group_name.label("search_group_name"),
-                offer_table.venue_latitude.label("venue_latitude"),
-                offer_table.venue_longitude.label("venue_longitude"),
-                offer_table.is_geolocated.label("is_geolocated"),
-            )
-            .filter(offer_table.item_id == item.item_id)
-            .filter(offer_table.stock_price <= user.user_deposit_remaining_credit)
-            .filter(
-                or_(
-                    offer_table.default_max_distance >= user_distance,
-                    user_distance == None,
-                )
-            )
-            .filter(*underage_condition)
-            .order_by(user_distance)
-            .limit(1)
-            .all()
->>>>>>> 26e34f04
         )
 
     nearest_offers_subquery = (
@@ -170,7 +138,6 @@
         .subquery()
     )
 
-<<<<<<< HEAD
     nearest_offers = (
         db.query(
             offer_table.offer_id.label("offer_id"),
@@ -192,26 +159,6 @@
         .join(
             nearest_offers_subquery,
             offer_table.offer_id == nearest_offers_subquery.c.offer_id,
-=======
-    else:
-        nearest_offer = (
-            db.query(
-                offer_table.offer_id.label("offer_id"),
-                offer_table.item_id.label("item_id"),
-                offer_table.venue_id.label("venue_id"),
-                offer_table.booking_number.label("booking_number"),
-                offer_table.stock_price.label("stock_price"),
-                offer_table.offer_creation_date.label("offer_creation_date"),
-                offer_table.stock_beginning_date.label("stock_beginning_date"),
-                offer_table.category.label("category"),
-                offer_table.subcategory_id.label("subcategory_id"),
-                offer_table.search_group_name.label("search_group_name"),
-                offer_table.is_geolocated.label("is_geolocated"),
-            )
-            .filter(offer_table.item_id == item.item_id)
-            .limit(1)
-            .all()
->>>>>>> 26e34f04
         )
         .filter(nearest_offers_subquery.c.offer_rank == 1)
         .all()
