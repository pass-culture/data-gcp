from collections import OrderedDict

import pandas as pd
import tensorflow as tf
import tensorflow_recommenders as tfrs
import pdb
from two_towers_model.utils.layers import (
    IntegerEmbeddingLayer,
    PretainedEmbeddingLayer,
    StringEmbeddingLayer,
    TextEmbeddingLayer,
    TimestampEmbeddingLayer,
)
from loguru import logger

class TwoTowersModel(tfrs.models.Model):
    def __init__(
        self,
        data: pd.DataFrame,
        user_features_config: OrderedDict,
        item_features_config: OrderedDict,
        user_columns: list,
        item_columns: list,
        embedding_size: int,
    ):
        super().__init__()
<<<<<<< HEAD

        # dict of preprocessing layers for each user feature
        # Decide if we put the timestamp bucket in user or item layer
        user_embedding_layers = {
            name: self.load_embedding_layer(
                layer_type=layer["type"],
                embedding_size=layer["embedding_size"],
            )
            for name, layer in user_features_config.items()
        }
        self._user_feature_names = user_features_config.keys()

        # dict of preprocessing layers for each item feature
        item_embedding_layers = {
            name: self.load_embedding_layer(
                layer_type=layer["type"],
                embedding_size=layer["embedding_size"],
                embedding_initialisation_weights=data[name].drop_duplicates().tolist()
                if layer["type"] == "pretrained"
                else None,
            )
            for name, layer in item_features_config.items()
        }

        self._item_feature_names = item_features_config.keys()

        logger.info("Building user & item models")
        logger.info(f"User features: {self._user_feature_names}")
=======
        self._user_feature_names = user_columns
        self._item_feature_names = item_columns
        self._item_idx = self._item_feature_names.index("item_id")
        self._user_idx = self._user_feature_names.index("user_id")
        logger.info("item_idx check...")
        pdb.set_trace()
        # Define user and item models
>>>>>>> ed88ea55
        self.user_model = SingleTowerModel(
            data=data,
            input_embedding_layers={
                name: self.load_embedding_layer(
                    layer_type=layer["type"],
                    embedding_size=layer["embedding_size"],
                )
                for name, layer in user_features_config.items()
            },
            embedding_size=embedding_size,
        )

        self.item_model = SingleTowerModel(
            data=data,
            input_embedding_layers={
                name: self.load_embedding_layer(
                    layer_type=layer["type"],
                    embedding_size=layer["embedding_size"],
                    embedding_initialisation_weights=data[name]
                    .drop_duplicates()
                    .tolist()
                    if layer["type"] == "pretrained"
                    else None,
                )
                for name, layer in item_features_config.items()
            },
            embedding_size=embedding_size,
        )

    def set_task(self, item_dataset=None):
        self.task = tfrs.tasks.Retrieval(
            loss=tf.keras.losses.CategoricalCrossentropy(
                from_logits=True,
                reduction=tf.keras.losses.Reduction.SUM_OVER_BATCH_SIZE,
            ),
            metrics=self.get_metrics(item_dataset) if item_dataset else None,
        )

    def get_metrics(self, item_dataset):
        index_top_k = tfrs.layers.factorized_top_k.BruteForce()

        item_tensor = tf.concat(list(item_dataset.map(self.item_model)), axis=0)
        item_embeddings = tf.math.l2_normalize(item_tensor, axis=1)
        logger.info("Get metrics check... ")
        pdb.set_trace()
        item_ids = tf.concat(
            list(item_dataset.map(lambda item: item["item_id"])), axis=0
        )

        index_top_k.index(candidates=item_embeddings, identifiers=item_ids)

        return tfrs.metrics.FactorizedTopK(candidates=index_top_k, ks=[10, 50])

    @staticmethod
    def load_embedding_layer(
        layer_type: str,
        embedding_size: int,
        embedding_initialisation_weights: pd.DataFrame = None,
    ):
<<<<<<< HEAD
        try:
            return {
                "string": StringEmbeddingLayer(embedding_size=embedding_size),
                "int": IntegerEmbeddingLayer(embedding_size=embedding_size),
                "text": TextEmbeddingLayer(embedding_size=embedding_size),
                "pretrained": PretainedEmbeddingLayer(
                    embedding_size=embedding_size,
                    embedding_initialisation_weights=embedding_initialisation_weights,
                ),
                "sequence": SequenceEmbeddingLayer(embedding_size=embedding_size),
                "timestamp": TimestampEmbeddingLayer(embedding_size=embedding_size),
            }[layer_type]
        except KeyError:
=======
        embedding_layers = {
            "string": StringEmbeddingLayer(embedding_size=embedding_size),
            "int": IntegerEmbeddingLayer(embedding_size=embedding_size),
            "text": TextEmbeddingLayer(embedding_size=embedding_size),
            "pretrained": PretainedEmbeddingLayer(
                embedding_size=embedding_size,
                embedding_initialisation_weights=embedding_initialisation_weights,
            ),
            "timestamp": TimestampEmbeddingLayer(embedding_size=embedding_size),
        }
        if layer_type not in embedding_layers:
>>>>>>> ed88ea55
            raise ValueError(
                f"InvalidLayerType: The features config file contains an invalid layer type `{layer_type}`"
            )
        return embedding_layers[layer_type]

    def compute_loss(self, features, training=False):
        user_features = {name: features[name] for name in self._user_feature_names}
        item_features = {name: features[name] for name in self._item_feature_names}
        user_embeddings = tf.math.l2_normalize(
            self.user_model(user_features, training=training), axis=1
        )
        item_embeddings = tf.math.l2_normalize(
            self.item_model(item_features, training=training), axis=1
        )

        return self.task(
            query_embeddings=user_embeddings,
            candidate_embeddings=item_embeddings,
            compute_metrics=not training,
            compute_batch_metrics=not training,
        )


class SingleTowerModel(tf.keras.models.Model):
    def __init__(
        self,
        data: pd.DataFrame,
        input_embedding_layers: dict,
        embedding_size: int,
<<<<<<< HEAD
        timestamp_buckets: np.ndarray = None,
=======
>>>>>>> ed88ea55
    ):
        super().__init__()

        self.data = data
        self.input_embedding_layers = input_embedding_layers

        self._embedding_layers = {}
        for layer_name, layer_class in self.input_embedding_layers.items():
            self._embedding_layers[layer_name] = layer_class.build_sequential_layer(
                vocabulary=self.data[layer_name].unique()
            )

<<<<<<< HEAD
=======
        self._dropout1 = tf.keras.layers.Dropout(0.2)
>>>>>>> ed88ea55
        self._dense1 = tf.keras.layers.Dense(embedding_size * 2, activation="relu")
        self._dropout2 = tf.keras.layers.Dropout(0.1)
        self._dense2 = tf.keras.layers.Dense(embedding_size)

    def call(self, features: list, training=False):
        feature_embeddings = []
        for layer_name, embedding_layer in self._embedding_layers.items():
            feature_embeddings.append(embedding_layer(features[layer_name]))

        x = tf.concat(feature_embeddings, axis=1)

        x = self._dropout1(x, training=training)
        x = self._dense1(x)
        x = self._dropout2(x, training=training)
        x = self._dense2(x)
        return x<|MERGE_RESOLUTION|>--- conflicted
+++ resolved
@@ -3,7 +3,7 @@
 import pandas as pd
 import tensorflow as tf
 import tensorflow_recommenders as tfrs
-import pdb
+
 from two_towers_model.utils.layers import (
     IntegerEmbeddingLayer,
     PretainedEmbeddingLayer,
@@ -11,7 +11,7 @@
     TextEmbeddingLayer,
     TimestampEmbeddingLayer,
 )
-from loguru import logger
+
 
 class TwoTowersModel(tfrs.models.Model):
     def __init__(
@@ -24,44 +24,11 @@
         embedding_size: int,
     ):
         super().__init__()
-<<<<<<< HEAD
-
-        # dict of preprocessing layers for each user feature
-        # Decide if we put the timestamp bucket in user or item layer
-        user_embedding_layers = {
-            name: self.load_embedding_layer(
-                layer_type=layer["type"],
-                embedding_size=layer["embedding_size"],
-            )
-            for name, layer in user_features_config.items()
-        }
-        self._user_feature_names = user_features_config.keys()
-
-        # dict of preprocessing layers for each item feature
-        item_embedding_layers = {
-            name: self.load_embedding_layer(
-                layer_type=layer["type"],
-                embedding_size=layer["embedding_size"],
-                embedding_initialisation_weights=data[name].drop_duplicates().tolist()
-                if layer["type"] == "pretrained"
-                else None,
-            )
-            for name, layer in item_features_config.items()
-        }
-
-        self._item_feature_names = item_features_config.keys()
-
-        logger.info("Building user & item models")
-        logger.info(f"User features: {self._user_feature_names}")
-=======
         self._user_feature_names = user_columns
         self._item_feature_names = item_columns
-        self._item_idx = self._item_feature_names.index("item_id")
+        self._item_idx = "item_id"
         self._user_idx = self._user_feature_names.index("user_id")
-        logger.info("item_idx check...")
-        pdb.set_trace()
         # Define user and item models
->>>>>>> ed88ea55
         self.user_model = SingleTowerModel(
             data=data,
             input_embedding_layers={
@@ -105,8 +72,7 @@
 
         item_tensor = tf.concat(list(item_dataset.map(self.item_model)), axis=0)
         item_embeddings = tf.math.l2_normalize(item_tensor, axis=1)
-        logger.info("Get metrics check... ")
-        pdb.set_trace()
+
         item_ids = tf.concat(
             list(item_dataset.map(lambda item: item["item_id"])), axis=0
         )
@@ -121,21 +87,6 @@
         embedding_size: int,
         embedding_initialisation_weights: pd.DataFrame = None,
     ):
-<<<<<<< HEAD
-        try:
-            return {
-                "string": StringEmbeddingLayer(embedding_size=embedding_size),
-                "int": IntegerEmbeddingLayer(embedding_size=embedding_size),
-                "text": TextEmbeddingLayer(embedding_size=embedding_size),
-                "pretrained": PretainedEmbeddingLayer(
-                    embedding_size=embedding_size,
-                    embedding_initialisation_weights=embedding_initialisation_weights,
-                ),
-                "sequence": SequenceEmbeddingLayer(embedding_size=embedding_size),
-                "timestamp": TimestampEmbeddingLayer(embedding_size=embedding_size),
-            }[layer_type]
-        except KeyError:
-=======
         embedding_layers = {
             "string": StringEmbeddingLayer(embedding_size=embedding_size),
             "int": IntegerEmbeddingLayer(embedding_size=embedding_size),
@@ -147,7 +98,6 @@
             "timestamp": TimestampEmbeddingLayer(embedding_size=embedding_size),
         }
         if layer_type not in embedding_layers:
->>>>>>> ed88ea55
             raise ValueError(
                 f"InvalidLayerType: The features config file contains an invalid layer type `{layer_type}`"
             )
@@ -177,10 +127,6 @@
         data: pd.DataFrame,
         input_embedding_layers: dict,
         embedding_size: int,
-<<<<<<< HEAD
-        timestamp_buckets: np.ndarray = None,
-=======
->>>>>>> ed88ea55
     ):
         super().__init__()
 
@@ -193,10 +139,7 @@
                 vocabulary=self.data[layer_name].unique()
             )
 
-<<<<<<< HEAD
-=======
         self._dropout1 = tf.keras.layers.Dropout(0.2)
->>>>>>> ed88ea55
         self._dense1 = tf.keras.layers.Dense(embedding_size * 2, activation="relu")
         self._dropout2 = tf.keras.layers.Dropout(0.1)
         self._dense2 = tf.keras.layers.Dense(embedding_size)
