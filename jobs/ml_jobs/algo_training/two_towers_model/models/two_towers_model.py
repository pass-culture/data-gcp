--- conflicted
+++ resolved
@@ -31,11 +31,6 @@
         self._item_feature_names = item_columns
         self._item_idx = "item_id"
         self._user_idx = self._user_feature_names.index("user_id")
-<<<<<<< HEAD
-        logger.info("item_idx check...")
-        pdb.set_trace()
-=======
->>>>>>> d574ccd5
         # Define user and item models
         self.user_model = SingleTowerModel(
             data=data,
@@ -80,12 +75,7 @@
 
         item_tensor = tf.concat(list(item_dataset.map(self.item_model)), axis=0)
         item_embeddings = tf.math.l2_normalize(item_tensor, axis=1)
-<<<<<<< HEAD
-        logger.info("Get metrics check... ")
-        pdb.set_trace()
-=======
 
->>>>>>> d574ccd5
         item_ids = tf.concat(
             list(item_dataset.map(lambda item: item[self._item_idx])), axis=0
         )
