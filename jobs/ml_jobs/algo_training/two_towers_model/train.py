--- conflicted
+++ resolved
@@ -1,9 +1,5 @@
 import json
-<<<<<<< HEAD
 from collections import OrderedDict
-=======
->>>>>>> 265d217f
-
 import mlflow
 import tensorflow as tf
 import typer
@@ -24,7 +20,6 @@
 from two_towers_model.utils.callbacks import MLFlowLogging
 
 N_EPOCHS = 100
-<<<<<<< HEAD
 MIN_DELTA = 0.001
 LEARNING_RATE = 0.01
 VERBOSE = 2
@@ -39,52 +34,6 @@
     for gpu in physical_devices:
         tf.config.experimental.set_memory_growth(gpu, True)
     tf.config.experimental.enable_tensor_float_32_execution(False)
-
-=======
-MIN_DELTA = 0.001  # Minimum change in the accuracy before a callback is called
-LEARNING_RATE = 0.1
-VERBOSE = 1 if ENV_SHORT_NAME == "prod" else 1
-
-
-def train(
-    experiment_name: str = typer.Option(
-        ...,
-        help="MLFlow experiment name",
-    ),
-    config_file_name: str = typer.Option(
-        ...,
-        help="Name of the config file containing feature informations",
-    ),
-    batch_size: int = typer.Option(
-        ...,
-        help="Batch size of training",
-    ),
-    validation_steps_ratio: float = typer.Option(
-        ...,
-        help="Ratio of the total validation steps that will be processed at evaluation",
-    ),
-    embedding_size: int = typer.Option(
-        ...,
-        help="Item & User embedding size",
-    ),
-    seed: int = typer.Option(
-        None,
-        help="Seed to fix randomness in pipeline",
-    ),
-    training_table_name: str = typer.Option(
-        "recommendation_training_data", help="BigQuery table containing training data"
-    ),
-    validation_table_name: str = typer.Option(
-        "recommendation_validation_data",
-        help="BigQuery table containing validation data",
-    ),
-    run_name: str = typer.Option(None, help="Name of the MLflow run if set"),
-):
-    if not tf.config.list_physical_devices("GPU"):
-        raise Exception("No Cuda device found")
-
-    tf.random.set_seed(seed)
->>>>>>> 265d217f
 
 def load_features(config_file_name: str):
     """Loads feature configurations from the specified JSON file."""
