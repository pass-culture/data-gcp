"""Command line interface for building book metadata graphs."""

from __future__ import annotations

import os

import mlflow
import pandas as pd
import torch
import typer

from src.constants import MLFLOW_RUN_ID_FILEPATH, RESULTS_DIR
from src.embedding_builder import DefaultTrainingConfig, train_metapath2vec
from src.evaluation import (
    DefaultEvaluationConfig,
    evaluate_embeddings,
)
from src.graph_builder import (
    build_book_metadata_graph,
)
from src.heterograph_builder import build_book_metadata_heterograph
from src.utils.graph_stats import get_graph_analysis
from src.utils.mlflow import (
    conditional_mlflow,
    connect_remote_mlflow,
    get_mlflow_experiment,
    log_detailed_scores,
    log_evaluation_metrics,
    log_graph_analysis,
)

APP_DESCRIPTION = (
    "Utilities to build PyTorch Geometric graphs for book recommendations."
)
app = typer.Typer(help=APP_DESCRIPTION)

EXPERIMENT_NAME_ARGUMENT = typer.Argument(
    ...,
    help="Name of the experiment. for mlflow tracking.",
)

RUN_ID_ARGUMENT = typer.Argument(
    ...,
    help="Name of the run. for mlflow tracking.",
)

PARQUET_ARGUMENT = typer.Argument(
    ...,
    help="Input parquet file. Can be a local path or a GCS path (gs://...).",
)

GRAPH_OUTPUT_OPTION = typer.Option(
    f"{RESULTS_DIR}/book_metadata_graph.pt",
    "--output-graph",
    "-o",
    help="Where to save the serialized PyG Data object.",
    dir_okay=False,
)

EMBEDDING_OUTPUT_OPTION = typer.Option(
    f"{RESULTS_DIR}/book_metadata_embeddings.parquet",
    "--output-embeddings",
    "-e",
    help="Where to save the node embeddings as a parquet file. "
    "Can be a local path or a GCS path (gs://...).",
    dir_okay=False,
)

NROWS_OPTION = typer.Option(
    None,
    "--nrows",
    help="Optional number of rows to load from the parquet file.",
)

TRAIN_CONFIG_OPTION = typer.Option(
    None,
    "--config",
    "-c",
    help="JSON string to override default training parameters.",
)

RAW_DATA_PATH_ARGUMENT = typer.Argument(
    ...,
    help="Path to raw metadata parquet (can be glob pattern like data-*.parquet).",
)

EMBEDDING_INPUT_ARGUMENT = typer.Argument(
    ...,
    help="Where to save the node embeddings as a parquet file. "
    "Can be a local path or a GCS path (gs://...).",
    dir_okay=False,
)

REBUILD_GRAPH_OPTION = typer.Option(
    False,
    "--rebuild-graph",
    help="Optional flag to rebuild graph if it already exists",
    show_default=True,
)

METRICS_OUTPUT_ARGUMENT = typer.Argument(
    ...,
    help="Where to save the evaluation metrics CSV file.",
    dir_okay=False,
)

DETAILED_SCORE_OUTPUT_OPTION = typer.Option(
    None,
    "--output-scores-path",
    help="Where to save the pairwise scores parquet file.",
    dir_okay=False,
)

EVAL_CONFIG_OPTION = typer.Option(
    None,
    "--config",
    "-c",
    help="JSON string to override default evaluation parameters.",
)


@conditional_mlflow()
def lazy_graph_building(
    parquet_path: str,
    results_dir: str = RESULTS_DIR,
    nrows: int | None = None,
    *,
    rebuild_graph: bool = False,
) -> tuple[object, pd.DataFrame, pd.DataFrame]:
    """
    Lazily builds or loads a graph and its analysis.

    Parameters:
        parquet_path: Path to the source parquet data
        results_dir: Directory to save graph and analysis
        rebuild_graph: Force rebuild if True
        nrows: Optional number of rows to read from parquet

    Returns:
        graph_data: The loaded or built graph
        graph_summary: Summary DataFrame
        graph_components: Components DataFrame
    """
    graph_path = f"{results_dir}/book_metadata_graph.pt"
    summary_path = f"{results_dir}/graph_summary.csv"
    components_path = f"{results_dir}/graph_components.csv"

    rebuild_needed = rebuild_graph or not os.path.exists(graph_path)

    if rebuild_needed:
        # Build graph and save
        graph_data = build_book_metadata_heterograph(parquet_path, nrows=nrows)
        torch.save(graph_data, graph_path)

        # Analyze and log
        graph_summary, graph_components = get_graph_analysis(graph_data)
        log_graph_analysis(graph_summary, graph_components)

    else:
        # Load graph
        graph_data = torch.load(graph_path, weights_only=False)

        # Load analysis, regenerate only if missing
        if os.path.exists(summary_path) and os.path.exists(components_path):
            graph_summary = pd.read_csv(summary_path)
            graph_components = pd.read_csv(components_path)
        else:
            graph_summary, graph_components = get_graph_analysis(graph_data)
        log_graph_analysis(graph_summary, graph_components)

    return graph_data


@app.command("build-graph")
def build_graph_command(
    parquet_path: str = PARQUET_ARGUMENT,
    output_path: str = GRAPH_OUTPUT_OPTION,
    nrows: int | None = NROWS_OPTION,
) -> None:
    """Build the book-to-metadata graph and save it to disk."""

    graph_data = build_book_metadata_graph(
        parquet_path,
        nrows=nrows,
    )
    torch.save(graph_data, output_path)

    typer.secho(
        (
            f"Graph saved to {output_path} "
            f"(nodes={graph_data.num_nodes}, "
            f"edges={graph_data.num_edges}, "
            f"books={len(graph_data.book_ids)}, "
            f"metadata={len(graph_data.metadata_ids)})"
        ),
        fg=typer.colors.GREEN,
    )


@app.command("build-heterograph")
def build_heterograph_command(
    parquet_path: str = PARQUET_ARGUMENT,
    output_path: str = GRAPH_OUTPUT_OPTION,
    nrows: int | None = NROWS_OPTION,
) -> None:
    """Build the book-to-metadata graph and save it to disk."""

    graph_data = build_book_metadata_heterograph(
        parquet_path,
        nrows=nrows,
    )
    torch.save(graph_data, output_path)

    typer.secho(
        (
            f"Graph saved to {output_path} "
            f"(nodes={graph_data.num_nodes}, "
            f"edges={graph_data.num_edges}, "
            f"books={len(graph_data.book_ids)}, "
            f"metadata={len(graph_data.metadata_ids)})"
        ),
        fg=typer.colors.GREEN,
    )


@app.command("train-metapath2vec")
def train_metapath2vec_command(
    experiment_name: str = EXPERIMENT_NAME_ARGUMENT,
    parquet_path: str = PARQUET_ARGUMENT,
    embedding_output_path: str = EMBEDDING_OUTPUT_OPTION,
    nrows: int | None = NROWS_OPTION,
    config_json: str | None = TRAIN_CONFIG_OPTION,
    *,
    rebuild_graph: bool = REBUILD_GRAPH_OPTION,
<<<<<<< HEAD
) -> str:
=======
):
>>>>>>> bf20181c
    """Train a Metapath2Vec model on the book-to-metadata graph and save it to disk."""

    # Load default config
    train_config = DefaultTrainingConfig()
    # Override with user config if provided
    if config_json:
        train_config.update_from_json(config_json)
    typer.echo(f"Using training config: {train_config.to_dict()}", err=True)

    # Connect to MLflow
    connect_remote_mlflow()
    experiment = get_mlflow_experiment(experiment_name)

    # Start MLflow run
    with mlflow.start_run(experiment_id=experiment.experiment_id) as run:
        run_id = run.info.run_id
        typer.secho(
            f"Started MLflow run '{run_id}' in experiment '{experiment.name}'."
            f" Logging run_id to {MLFLOW_RUN_ID_FILEPATH}",
            fg=typer.colors.CYAN,
        )
        with open(MLFLOW_RUN_ID_FILEPATH, "w") as f:
            f.write(run_id)

        # Graph building
        graph_data = lazy_graph_building(
            parquet_path,
            nrows=nrows,
            results_dir=RESULTS_DIR,
            rebuild_graph=rebuild_graph,
        )

        # Train model with loss logging to mlflow
        embeddings_df = train_metapath2vec(
            graph_data=graph_data,
            train_params=train_config,
        )

        # Save embeddings
        embeddings_df.to_parquet(embedding_output_path, index=False)
        typer.secho(
            f"Embeddings saved to {embedding_output_path}",
            fg=typer.colors.GREEN,
        )


@app.command("evaluate-metapath2vec")
def evaluate_metapath2vec_command(
    raw_data_path: str = PARQUET_ARGUMENT,
    embedding_path: str = EMBEDDING_INPUT_ARGUMENT,
    output_metrics_path: str = METRICS_OUTPUT_ARGUMENT,
    output_detailed_scores_path: str | None = DETAILED_SCORE_OUTPUT_OPTION,
    config_json: str | None = EVAL_CONFIG_OPTION,
) -> None:
    """
    Evaluate metapath2vec embeddings using retrieval metrics.

    Computes NDCG, Recall, and Precision at different K values and relevance thresholds.
    Saves metrics CSV and pairwise scores parquet for further analysis.

    Example config file (config.json):
    {
        "n_samples": 2000,
        "n_retrieved": 5000,
        "k_values": [10, 50, 100],
        "relevance_thresholds": [0.5, 0.7, 0.9]
    }
    """

    # Connect to MLflow
    connect_remote_mlflow()

    # Load default config
    eval_config = DefaultEvaluationConfig()
    # Override with user config if provided
    if config_json:
        eval_config.update_from_json(config_json)

    typer.echo(f"Using evaluation config: {eval_config.to_dict()}", err=True)

    # Retrieving run_id locally
    with open(MLFLOW_RUN_ID_FILEPATH) as f:
        run_id = f.read().strip()

    # Resume the run
    with mlflow.start_run(run_id=run_id):
        # Log config
        mlflow.log_params({f"eval_{k}": v for k, v in eval_config.to_dict().items()})

        # Evaluate embeddings
        metrics_df, results_df = evaluate_embeddings(
            raw_data_parquet_path=raw_data_path,
            embedding_parquet_path=embedding_path,
            eval_config=eval_config,
        )

        # Log metrics to MLflow
        log_evaluation_metrics(
            metrics_df,
            output_metrics_path,
            store_csv=True,
        )

        # Log detailed scores if requested
        if output_detailed_scores_path:
            log_detailed_scores(
                results_df,
                output_detailed_scores_path,
            )

    typer.secho(
        f"✓ Metrics logged to MLflow run: {run_id}",
        fg=typer.colors.CYAN,
        err=True,
    )


if __name__ == "__main__":
    app()<|MERGE_RESOLUTION|>--- conflicted
+++ resolved
@@ -232,11 +232,7 @@
     config_json: str | None = TRAIN_CONFIG_OPTION,
     *,
     rebuild_graph: bool = REBUILD_GRAPH_OPTION,
-<<<<<<< HEAD
 ) -> str:
-=======
-):
->>>>>>> bf20181c
     """Train a Metapath2Vec model on the book-to-metadata graph and save it to disk."""
 
     # Load default config
