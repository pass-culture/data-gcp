"""Command line interface for building book metadata graphs."""

from __future__ import annotations

import os

import mlflow
import pandas as pd
import torch
import typer

from src.config import EvaluationConfig, TrainingConfig
from src.constants import MLFLOW_RUN_ID_FILEPATH, RESULTS_DIR
from src.embedding_builder import train_metapath2vec
from src.evaluation import (
    evaluate_embeddings,
)
from src.graph_builder import (
    build_book_metadata_graph,
)
from src.heterograph_builder import build_book_metadata_heterograph
from src.utils.graph_stats import get_graph_analysis
from src.utils.mlflow import (
    MLflowAuthManager,
    conditional_mlflow,
    get_mlflow_experiment,
    log_detailed_scores,
    log_evaluation_metrics,
    log_graph_analysis,
    mlflow_token_refresher_context,
)

APP_DESCRIPTION = (
    "Utilities to build PyTorch Geometric graphs for book recommendations."
)
app = typer.Typer(help=APP_DESCRIPTION)

EXPERIMENT_NAME_ARGUMENT = typer.Argument(
    ...,
    help="Name of the experiment. for mlflow tracking.",
)

RUN_ID_ARGUMENT = typer.Argument(
    ...,
    help="Name of the run. for mlflow tracking.",
)

PARQUET_ARGUMENT = typer.Argument(
    ...,
    help="Input parquet file. Can be a local path or a GCS path (gs://...).",
)

GRAPH_OUTPUT_OPTION = typer.Option(
    f"{RESULTS_DIR}/book_metadata_graph.pt",
    "--output-graph",
    "-o",
    help="Where to save the serialized PyG Data object.",
    dir_okay=False,
)

EMBEDDING_OUTPUT_OPTION = typer.Option(
    f"{RESULTS_DIR}/book_metadata_embeddings.parquet",
    "--output-embeddings",
    "-e",
    help="Where to save the node embeddings as a parquet file. "
    "Can be a local path or a GCS path (gs://...).",
    dir_okay=False,
)

NROWS_OPTION = typer.Option(
    None,
    "--nrows",
    help="Optional number of rows to load from the parquet file.",
)

TRAIN_CONFIG_OPTION = typer.Option(
    None,
    "--config",
    "-c",
    help="JSON string to override default training parameters.",
)

RAW_DATA_PATH_ARGUMENT = typer.Argument(
    ...,
    help="Path to raw metadata parquet (can be glob pattern like data-*.parquet).",
)

EMBEDDING_INPUT_ARGUMENT = typer.Argument(
    ...,
    help="Where to save the node embeddings as a parquet file. "
    "Can be a local path or a GCS path (gs://...).",
    dir_okay=False,
)

REBUILD_GRAPH_OPTION = typer.Option(
    False,
    "--rebuild-graph",
    help="Optional flag to rebuild graph if it already exists",
    show_default=True,
)

METRICS_OUTPUT_ARGUMENT = typer.Argument(
    ...,
    help="Where to save the evaluation metrics CSV file.",
    dir_okay=False,
)

DETAILED_SCORE_OUTPUT_OPTION = typer.Option(
    None,
    "--output-scores-path",
    help="Where to save the pairwise scores parquet file.",
    dir_okay=False,
)

EVAL_CONFIG_OPTION = typer.Option(
    None,
    "--config",
    "-c",
    help="JSON string to override default evaluation parameters.",
)


@conditional_mlflow()
def lazy_graph_building(
    parquet_path: str,
    results_dir: str = RESULTS_DIR,
    nrows: int | None = None,
    *,
    rebuild_graph: bool = False,
) -> tuple[object, pd.DataFrame, pd.DataFrame]:
    """
    Lazily builds or loads a graph and its analysis.

    Parameters:
        parquet_path: Path to the source parquet data
        results_dir: Directory to save graph and analysis
        rebuild_graph: Force rebuild if True
        nrows: Optional number of rows to read from parquet

    Returns:
        graph_data: The loaded or built graph
        graph_summary: Summary DataFrame
        graph_components: Components DataFrame
    """
    graph_path = f"{results_dir}/book_metadata_graph.pt"
    summary_path = f"{results_dir}/graph_summary.csv"
    components_path = f"{results_dir}/graph_components.csv"

    rebuild_needed = rebuild_graph or not os.path.exists(graph_path)

    if rebuild_needed:
        # Build graph and save
        graph_data = build_book_metadata_heterograph(parquet_path, nrows=nrows)
        torch.save(graph_data, graph_path)

        # Analyze and log
        graph_summary, graph_components = get_graph_analysis(graph_data)
        log_graph_analysis(graph_summary, graph_components)

    else:
        # Load graph
        graph_data = torch.load(graph_path, weights_only=False)

        # Load analysis, regenerate only if missing
        if os.path.exists(summary_path) and os.path.exists(components_path):
            graph_summary = pd.read_csv(summary_path)
            graph_components = pd.read_csv(components_path)
        else:
            graph_summary, graph_components = get_graph_analysis(graph_data)
        log_graph_analysis(graph_summary, graph_components)

    return graph_data


@app.command("build-graph")
def build_graph_command(
    parquet_path: str = PARQUET_ARGUMENT,
    output_path: str = GRAPH_OUTPUT_OPTION,
    nrows: int | None = NROWS_OPTION,
) -> None:
    """Build the book-to-metadata graph and save it to disk."""

    graph_data = build_book_metadata_graph(
        parquet_path,
        nrows=nrows,
    )
    torch.save(graph_data, output_path)

    typer.secho(
        (
            f"Graph saved to {output_path} "
            f"(nodes={graph_data.num_nodes}, "
            f"edges={graph_data.num_edges}, "
            f"books={len(graph_data.book_ids)}, "
            f"metadata={len(graph_data.metadata_ids)})"
        ),
        fg=typer.colors.GREEN,
    )


@app.command("build-heterograph")
def build_heterograph_command(
    parquet_path: str = PARQUET_ARGUMENT,
    output_path: str = GRAPH_OUTPUT_OPTION,
    nrows: int | None = NROWS_OPTION,
) -> None:
    """Build the book-to-metadata graph and save it to disk."""

    graph_data = build_book_metadata_heterograph(
        parquet_path,
        nrows=nrows,
    )
    torch.save(graph_data, output_path)

    typer.secho(
        (
            f"Graph saved to {output_path} "
            f"(nodes={graph_data.num_nodes}, "
            f"edges={graph_data.num_edges}, "
            f"books={len(graph_data.book_ids)}, "
            f"metadata={len(graph_data.metadata_ids)})"
        ),
        fg=typer.colors.GREEN,
    )


@app.command("train-metapath2vec")
def train_metapath2vec_command(
    experiment_name: str = EXPERIMENT_NAME_ARGUMENT,
    parquet_path: str = PARQUET_ARGUMENT,
    embedding_output_path: str = EMBEDDING_OUTPUT_OPTION,
    nrows: int | None = NROWS_OPTION,
    config_json: str | None = TRAIN_CONFIG_OPTION,
    *,
    rebuild_graph: bool = REBUILD_GRAPH_OPTION,
):
    """Train a Metapath2Vec model on the book-to-metadata graph and save it to disk."""

    # Load default config
    training_config = (
        TrainingConfig().parse_and_update_config(config_json)
        if config_json
        else TrainingConfig()
    )
    typer.echo(f"Using training config: {training_config.to_dict()}", err=True)

    # Connect to MLflow
<<<<<<< HEAD
    connect_remote_mlflow()

    # Patch MLflow calls with a token refresher context
    with mlflow_token_refresher_context():
        experiment = get_mlflow_experiment(experiment_name)

        # Start MLflow run
        with mlflow.start_run(experiment_id=experiment.experiment_id) as run:
            run_id = run.info.run_id
            typer.secho(
                f"Started MLflow run '{run_id}' in experiment '{experiment.name}'."
                f" Logging run_id to {MLFLOW_RUN_ID_FILEPATH}",
                fg=typer.colors.CYAN,
            )
            with open(MLFLOW_RUN_ID_FILEPATH, "w") as f:
                f.write(run_id)

            # Graph building
            graph_data = lazy_graph_building(
                parquet_path,
                nrows=nrows,
                results_dir=RESULTS_DIR,
                rebuild_graph=rebuild_graph,
            )

            # Train model with loss logging to mlflow
            embeddings_df = train_metapath2vec(
                graph_data=graph_data,
                train_params=train_config,
            )
=======
    mlflow_auth = MLflowAuthManager()
    mlflow_auth.authenticate()
    experiment = get_mlflow_experiment(experiment_name)

    with (
        mlflow_token_refresher_context(auth_manager=mlflow_auth),
        mlflow.start_run(experiment_id=experiment.experiment_id) as run,
    ):
        run_id = run.info.run_id
        typer.secho(
            f"Started MLflow run '{run_id}' in experiment '{experiment.name}'."
            f" Logging run_id to {MLFLOW_RUN_ID_FILEPATH}",
            fg=typer.colors.CYAN,
        )
        with open(MLFLOW_RUN_ID_FILEPATH, "w") as f:
            f.write(run_id)

        # Graph building
        graph_data = lazy_graph_building(
            parquet_path,
            nrows=nrows,
            results_dir=RESULTS_DIR,
            rebuild_graph=rebuild_graph,
        )

        # Train model with loss logging to mlflow
        embeddings_df = train_metapath2vec(
            graph_data=graph_data,
            training_config=training_config,
        )
>>>>>>> f0727fc6

            # Save embeddings
            embeddings_df.to_parquet(embedding_output_path, index=False)
            typer.secho(
                f"Embeddings saved to {embedding_output_path}",
                fg=typer.colors.GREEN,
            )


@app.command("evaluate-metapath2vec")
def evaluate_metapath2vec_command(
    raw_data_path: str = PARQUET_ARGUMENT,
    embedding_path: str = EMBEDDING_INPUT_ARGUMENT,
    output_metrics_path: str = METRICS_OUTPUT_ARGUMENT,
    output_detailed_scores_path: str | None = DETAILED_SCORE_OUTPUT_OPTION,
    config_json: str | None = EVAL_CONFIG_OPTION,
) -> None:
    """
    Evaluate metapath2vec embeddings using retrieval metrics.

    Computes NDCG, Recall, and Precision at different K values and relevance thresholds.
    Saves metrics CSV and pairwise scores parquet for further analysis.

    Example config file (config.json):
    {
        "n_samples": 2000,
        "n_retrieved": 5000,
        "k_values": [10, 50, 100],
        "relevance_thresholds": [0.5, 0.7, 0.9]
    }
    """

<<<<<<< HEAD
    # Connect to MLflow
    connect_remote_mlflow()

    # Patch MLflow calls with a token refresher context
    with mlflow_token_refresher_context():
        # Load default config
        eval_config = DefaultEvaluationConfig()
        # Override with user config if provided
        if config_json:
            eval_config.update_from_json(config_json)

        typer.echo(f"Using evaluation config: {eval_config.to_dict()}", err=True)

        # Retrieving run_id locally
        with open(MLFLOW_RUN_ID_FILEPATH) as f:
            run_id = f.read().strip()

        # Resume the run
        with mlflow.start_run(run_id=run_id):
            # Log config
            mlflow.log_params(
                {f"eval_{k}": v for k, v in eval_config.to_dict().items()}
            )
=======
    evaluation_config = (
        EvaluationConfig().parse_and_update_config(config_json)
        if config_json
        else EvaluationConfig()
    )
    typer.echo(f"Using evaluation config: {evaluation_config.to_dict()}", err=True)
>>>>>>> f0727fc6

            # Evaluate embeddings
            metrics_df, results_df = evaluate_embeddings(
                raw_data_parquet_path=raw_data_path,
                embedding_parquet_path=embedding_path,
                eval_config=eval_config,
            )

<<<<<<< HEAD
            # Log metrics to MLflow
            log_evaluation_metrics(
                metrics_df,
                output_metrics_path,
                store_csv=True,
            )

            # Log detailed scores if requested
            if output_detailed_scores_path:
                log_detailed_scores(
                    results_df,
                    output_detailed_scores_path,
                )
=======
    # Connect to MLflow
    mlflow_auth = MLflowAuthManager()
    mlflow_auth.authenticate()

    with (
        mlflow_token_refresher_context(auth_manager=mlflow_auth),
        mlflow.start_run(run_id=run_id),
    ):
        # Log config
        mlflow.log_params(
            {f"eval_{k}": v for k, v in evaluation_config.to_dict().items()}
        )

        # Evaluate embeddings
        metrics_df, results_df = evaluate_embeddings(
            raw_data_parquet_path=raw_data_path,
            embedding_parquet_path=embedding_path,
            evaluation_config=evaluation_config,
        )
>>>>>>> f0727fc6

        typer.secho(
            f"✓ Metrics logged to MLflow run: {run_id}",
            fg=typer.colors.CYAN,
            err=True,
        )


if __name__ == "__main__":
    app()<|MERGE_RESOLUTION|>--- conflicted
+++ resolved
@@ -245,38 +245,6 @@
     typer.echo(f"Using training config: {training_config.to_dict()}", err=True)
 
     # Connect to MLflow
-<<<<<<< HEAD
-    connect_remote_mlflow()
-
-    # Patch MLflow calls with a token refresher context
-    with mlflow_token_refresher_context():
-        experiment = get_mlflow_experiment(experiment_name)
-
-        # Start MLflow run
-        with mlflow.start_run(experiment_id=experiment.experiment_id) as run:
-            run_id = run.info.run_id
-            typer.secho(
-                f"Started MLflow run '{run_id}' in experiment '{experiment.name}'."
-                f" Logging run_id to {MLFLOW_RUN_ID_FILEPATH}",
-                fg=typer.colors.CYAN,
-            )
-            with open(MLFLOW_RUN_ID_FILEPATH, "w") as f:
-                f.write(run_id)
-
-            # Graph building
-            graph_data = lazy_graph_building(
-                parquet_path,
-                nrows=nrows,
-                results_dir=RESULTS_DIR,
-                rebuild_graph=rebuild_graph,
-            )
-
-            # Train model with loss logging to mlflow
-            embeddings_df = train_metapath2vec(
-                graph_data=graph_data,
-                train_params=train_config,
-            )
-=======
     mlflow_auth = MLflowAuthManager()
     mlflow_auth.authenticate()
     experiment = get_mlflow_experiment(experiment_name)
@@ -307,14 +275,13 @@
             graph_data=graph_data,
             training_config=training_config,
         )
->>>>>>> f0727fc6
-
-            # Save embeddings
-            embeddings_df.to_parquet(embedding_output_path, index=False)
-            typer.secho(
-                f"Embeddings saved to {embedding_output_path}",
-                fg=typer.colors.GREEN,
-            )
+
+        # Save embeddings
+        embeddings_df.to_parquet(embedding_output_path, index=False)
+        typer.secho(
+            f"Embeddings saved to {embedding_output_path}",
+            fg=typer.colors.GREEN,
+        )
 
 
 @app.command("evaluate-metapath2vec")
@@ -340,61 +307,17 @@
     }
     """
 
-<<<<<<< HEAD
-    # Connect to MLflow
-    connect_remote_mlflow()
-
-    # Patch MLflow calls with a token refresher context
-    with mlflow_token_refresher_context():
-        # Load default config
-        eval_config = DefaultEvaluationConfig()
-        # Override with user config if provided
-        if config_json:
-            eval_config.update_from_json(config_json)
-
-        typer.echo(f"Using evaluation config: {eval_config.to_dict()}", err=True)
-
-        # Retrieving run_id locally
-        with open(MLFLOW_RUN_ID_FILEPATH) as f:
-            run_id = f.read().strip()
-
-        # Resume the run
-        with mlflow.start_run(run_id=run_id):
-            # Log config
-            mlflow.log_params(
-                {f"eval_{k}": v for k, v in eval_config.to_dict().items()}
-            )
-=======
     evaluation_config = (
         EvaluationConfig().parse_and_update_config(config_json)
         if config_json
         else EvaluationConfig()
     )
     typer.echo(f"Using evaluation config: {evaluation_config.to_dict()}", err=True)
->>>>>>> f0727fc6
-
-            # Evaluate embeddings
-            metrics_df, results_df = evaluate_embeddings(
-                raw_data_parquet_path=raw_data_path,
-                embedding_parquet_path=embedding_path,
-                eval_config=eval_config,
-            )
-
-<<<<<<< HEAD
-            # Log metrics to MLflow
-            log_evaluation_metrics(
-                metrics_df,
-                output_metrics_path,
-                store_csv=True,
-            )
-
-            # Log detailed scores if requested
-            if output_detailed_scores_path:
-                log_detailed_scores(
-                    results_df,
-                    output_detailed_scores_path,
-                )
-=======
+
+    # Retrieving run_id locally
+    with open(MLFLOW_RUN_ID_FILEPATH) as f:
+        run_id = f.read().strip()
+
     # Connect to MLflow
     mlflow_auth = MLflowAuthManager()
     mlflow_auth.authenticate()
@@ -414,7 +337,20 @@
             embedding_parquet_path=embedding_path,
             evaluation_config=evaluation_config,
         )
->>>>>>> f0727fc6
+
+        # Log metrics to MLflow
+        log_evaluation_metrics(
+            metrics_df,
+            output_metrics_path,
+            store_csv=True,
+        )
+
+        # Log detailed scores if requested
+        if output_detailed_scores_path:
+            log_detailed_scores(
+                results_df,
+                output_detailed_scores_path,
+            )
 
         typer.secho(
             f"✓ Metrics logged to MLflow run: {run_id}",
