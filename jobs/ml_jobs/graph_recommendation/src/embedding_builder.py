--- conflicted
+++ resolved
@@ -106,22 +106,6 @@
         DataFrame with ['item_id', 'gtl_id', EMBEDDING_COLUMN_NAME] columns
     """
 
-<<<<<<< HEAD
-    # Merge config with defaults
-    if train_params is None:
-        params = DefaultTrainingConfig()
-    elif isinstance(train_params, DefaultTrainingConfig):
-        params = train_params
-    elif isinstance(train_params, dict):
-        params = DefaultTrainingConfig()
-        params.update_from_dict(train_params)
-    else:
-        raise InvalidConfigError(
-            f"train_params must be DefaultTrainingConfig, dict, or None, "
-            f"got {type(train_params).__name__}"
-        )
-=======
->>>>>>> f0727fc6
     logger.info("Training configuration:")
     logger.info(training_config.to_dict())
 
@@ -158,15 +142,10 @@
         optimizer, mode="min", factor=0.5, patience=3, min_lr=1e-6
     )
 
-<<<<<<< HEAD
-    # Log model parameters in mlflowww
-    log_model_parameters(params.to_dict() | {"walk_length": walk_length})
-=======
     # Log model parameters in mlflow
     log_model_parameters(
         training_config.to_dict() | {"walk_length": training_config.walk_length}
     )
->>>>>>> f0727fc6
 
     # Start training
     logger.info("Starting training...")
@@ -175,11 +154,7 @@
     best_loss = float("inf")
     training_start = time.time()
     best_loss_epoch = 0
-<<<<<<< HEAD
-    for epoch in range(1, num_epochs + 1):
-=======
     for epoch in range(1, training_config.num_epochs + 1):
->>>>>>> f0727fc6
         t0 = time.time()
         loss = _train(model, loader, optimizer, device, epoch, profile=profile)
         epoch_time = time.time() - t0
