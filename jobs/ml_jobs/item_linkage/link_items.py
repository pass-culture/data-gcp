--- conflicted
+++ resolved
@@ -309,7 +309,6 @@
         "offer_description",
         "offer_subcategory_id",
     ]
-<<<<<<< HEAD
     item_synchro = read_parquet_files_from_gcs_directory(
         input_sources_path,
         columns=load_columns,
@@ -319,32 +318,6 @@
         input_candidates_path,
         columns=load_columns,
     )
-=======
-    if linkage_type == "product":
-        item_synchro = read_parquet_files_from_gcs_directory(
-            input_sources_path,
-            columns=load_columns,
-        )
-        # .pipe(clean_catalog)
-
-        item_singletons = read_parquet_files_from_gcs_directory(
-            input_candidates_path,
-            columns=load_columns,
-        )
-        # .pipe(clean_catalog)
-    else:
-        item_synchro = pd.read_parquet(
-            input_sources_path,
-            columns=load_columns,
-        )
-        # .pipe(clean_catalog)
-
-        item_singletons = pd.read_parquet(
-            input_candidates_path,
-            columns=load_columns,
-        )
-        # .pipe(clean_catalog)
->>>>>>> 96f714ab
 
     catalog_clean = pd.concat([item_synchro, item_singletons]).drop_duplicates()
     linkage_candidates = pd.read_parquet(linkage_candidates_path).rename(
@@ -373,12 +346,12 @@
     logger.info("Uploading linkage output..")
     upload_parquet(
         dataframe=linkage_final,
-        gcs_path=output_path,
+        gcs_path=f"{output_path}/data.parquet",
     )
     logger.info("Uploading unmatched elements..")
     upload_parquet(
         dataframe=unmatched_elements,
-        gcs_path=unmatched_elements_path,
+        gcs_path=f"{unmatched_elements_path}/data.parquet",
     )
 
 
