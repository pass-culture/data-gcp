import multiprocessing as mp
import uuid
from typing import List, Tuple

import networkx as nx
import pandas as pd
import recordlinkage
import typer
from utils.gcs_utils import upload_parquet

# Constants
FEATURES = {
    "offer_name": {"method": "jarowinkler", "threshold": 0.95},
    "offer_description": {"method": "jarowinkler", "threshold": 0.95},
    "performer": {"method": "jarowinkler", "threshold": 0.95},
}
MATCHES_REQUIRED = 3

app = typer.Typer()


# TODO: underscore on methods if not used elsewhere


def setup_matching() -> recordlinkage.Compare:
    """
    Setup the record linkage comparison model.

    Returns:
        recordlinkage.Compare: Configured comparison model.
    """
    comparator = recordlinkage.Compare()
    for feature, feature_dict in FEATURES.items():
        comparator.string(
            feature,
            feature,
            method=feature_dict["method"],
            threshold=feature_dict["threshold"],
            label=feature,
        )
    return comparator
<<<<<<< HEAD


=======


>>>>>>> d2be892a
def get_links(
    candidate_links: pd.MultiIndex,
    comparator: recordlinkage.Compare,
    table_left: pd.DataFrame,
    table_right: pd.DataFrame,
) -> pd.DataFrame:
    """
    Get links between candidate pairs based on the comparison model.

    Args:
        candidate_links (pd.MultiIndex): Candidate links.
        comparator (recordlinkage.Compare): Comparison model.
        table_left (pd.DataFrame): Left table for comparison.
        table_right (pd.DataFrame): Right table for comparison.

    Returns:
        pd.DataFrame: Dataframe containing matched pairs.
    """
<<<<<<< HEAD
=======
    performer = (lambda df: df["performer"].fillna(value="unkn"),)
>>>>>>> d2be892a
    # TODO: chainer
    features = comparator.compute(candidate_links, table_left, table_right)
    matches = features[features.sum(axis=1) >= MATCHES_REQUIRED].reset_index()
    matches = matches.rename(columns={"level_0": "index_1", "level_1": "index_2"})
    # matches.assign(
    #     index_1=lambda df: f"L-{df['index_1']}",
    #     index_2=lambda df: f"R-{df['index_2']}",
    # )
    matches["index_1"] = matches["index_1"].apply(lambda x: f"source-{x}")
    matches["index_2"] = matches["index_2"].apply(lambda x: f"candidate-{x}")
    return matches


def _chunkify(lst: List, n: int) -> List[List]:
    """
    Split a list into n approximately equal chunks.

    Args:
        lst (List): List to be split.
        n (int): Number of chunks.

    Returns:
        List[List]: List of n chunks.
    """
    return [lst[i::n] for i in range(n)]


def multiprocess_matching(
    candidate_links: pd.MultiIndex,
    cpr_cl: recordlinkage.Compare,
    table_left: pd.DataFrame,
    table_right: pd.DataFrame,
) -> pd.DataFrame:
    """
    Perform record linkage using multiple processes.

    Args:
        candidate_links (pd.MultiIndex): Candidate links.
        cpr_cl (recordlinkage.Compare): Comparison model.
        table_left (pd.DataFrame): Left table for comparison.
        table_right (pd.DataFrame): Right table for comparison.

    Returns:
        pd.DataFrame: Dataframe containing matched pairs.
    """
    n_processors = mp.cpu_count()
    chunks = _chunkify(candidate_links, n_processors)
    args = [(chunk, cpr_cl, table_left, table_right) for chunk in chunks]

    with mp.Pool(processes=n_processors) as pool:
        results = pool.starmap(get_links, args)
    matches = pd.concat(results)
    return matches


def link_matches_by_graph(
<<<<<<< HEAD
    df_matches: pd.DataFrame, table_left: pd.DataFrame, table_right: pd.DataFrame
=======
    df_matches: pd.DataFrame, sources: pd.DataFrame, candidates: pd.DataFrame
>>>>>>> d2be892a
) -> Tuple[pd.DataFrame, pd.DataFrame]:
    """
    Link matches using graph connected components.

    Args:
        df_matches (pd.DataFrame): Dataframe containing matched pairs.
        sources (pd.DataFrame): Left table for comparison.
        candidates (pd.DataFrame): Right table for comparison.

    Returns:
        Tuple[pd.DataFrame, pd.DataFrame]: Updated left and right tables with link IDs.
    """
    linkage_graph = nx.from_pandas_edgelist(
        df_matches, source="index_1", target="index_2", edge_attr=True
    )

    sources=sources.assign(link_id="NC")
    candidates=candidates.assign(link_id="NC")

    # Todo: repasser dessus car un peu bizarre de devoir relinker et boucle dans les boucles peut être lent
    connected_ids = list(nx.connected_components(linkage_graph))
    for clusters in range(nx.number_connected_components(linkage_graph)):
        link_id = str(uuid.uuid4())[:8]
        for index in connected_ids[clusters]:
            if "source" in index:
                index = int(index[2:])
                sources.at[index, "link_id"] = str(link_id)
            else:
                index = int(index[2:])
                candidates.at[index, "link_id"] = str(link_id)

    candidates = candidates.assign(
        link_count=candidates.groupby("link_id")["link_id"].transform("count")
    )
    return sources,candidates

<<<<<<< HEAD
    table_right = table_right.assign(
        link_count=table_right.groupby("link_id")["link_id"].transform("count")
=======

def clean_catalog(catalog: pd.DataFrame) -> pd.DataFrame:
    """
    Clean the catalog dataframe.

    Args:
        catalog (pd.DataFrame): Catalog dataframe.

    Returns:
        pd.DataFrame: Cleaned catalog dataframe.
    """
    catalog = catalog.assign(
        performer=lambda df: df["performer"].replace('', None).str.lower().fillna(value="unkn"),
        offer_name=lambda df: df["offer_name"].replace('', None).str.lower().fillna(value="no_name"),
        offer_description=lambda df: df["offer_description"].replace('', None).str.lower().fillna(value="no_des"),
>>>>>>> d2be892a
    )
    return catalog


<<<<<<< HEAD

def prepare_tables(
    indexer: recordlinkage.Index, df: pd.DataFrame, catalog: pd.DataFrame
=======
def prepare_tables(
    indexer: recordlinkage.Index,
    df: pd.DataFrame,
>>>>>>> d2be892a
) -> Tuple[pd.MultiIndex, pd.DataFrame, pd.DataFrame]:
    """
    Prepare tables for record linkage.

    Args:
        indexer (recordlinkage.Index): Indexer for candidate generation.
        df (pd.DataFrame): Dataframe containing linkage candidates.
        catalog (pd.DataFrame): Catalog dataframe with item details.

    Returns:
        Tuple[pd.MultiIndex, pd.DataFrame, pd.DataFrame]: Candidate links, cleaned left and right tables.
    """
    # TODO: Chainer et peuit être splitter pour plus de claireté
<<<<<<< HEAD
    catalog["performer"] = catalog["performer"].fillna(value="unkn")
    catalog["offer_name"] = catalog["offer_name"].str.lower()
    catalog["offer_description"] = catalog["offer_description"].str.lower()
    table_left = df[["item_id", "batch_id"]].drop_duplicates().reset_index(drop=True)
    table_right = (
        df[["link_item_id", "batch_id"]].drop_duplicates().reset_index(drop=True)
    )
=======
    sources = df[["item_id", "batch_id"]].drop_duplicates().reset_index(drop=True)
    candidates = (
        df[["item_id_candidate", "batch_id"]].drop_duplicates().reset_index(drop=True)
    )
    candidate_links = indexer.index(sources, candidates)
    return candidate_links, sources, candidates
>>>>>>> d2be892a


def enriched_items(items_df, catalog, key):
    items_df = items_df.merge(catalog, left_on=key, right_on="item_id", how="left")
    return items_df



@app.command()
def main(
    source_gcs_path: str = typer.Option("metadata/vector", help="GCS bucket path"),
    catalog_table_name: str = typer.Option("item_data", help="Catalog table name"),
    input_table_name: str = typer.Option(
        "linkage_candidates_items", help="Input table name"
    ),
    output_table_name: str = typer.Option(
        "linkage_final_items", help="Output table name"
    ),
) -> None:
    """
    Main function to perform record linkage and upload the results to GCS.

    Args:
        source_gcs_path (str): GCS path to the source data.
        catalog_table_name (str): Name of the catalog table.
        input_table_name (str): Name of the input table with linkage candidates.
        output_table_name (str): Name of the output table to save the final linked items.
    """
    indexer = recordlinkage.index.Block(on="batch_id")
    catalog_clean = pd.read_parquet(
        f"{source_gcs_path}/{catalog_table_name}",
        columns=["item_id", "performer", "offer_name", "offer_description"],
    ).pipe(clean_catalog)
    # catalog_clean=clean_catalog(catalog)
    linkage_candidates = pd.read_parquet(
        f"{source_gcs_path}/{input_table_name}.parquet"
    )
    candidate_links, sources, candidates = prepare_tables(indexer, linkage_candidates)

    comparator = setup_matching()
    sources_clean = enriched_items(sources, catalog_clean, "item_id")
    candidates_clean = enriched_items(
        candidates, catalog_clean, "item_id_candidate"
    ).drop(columns=["item_id_candidate"])

<<<<<<< HEAD
    comparator = setup_matching()
    matches = multiprocess_matching(
        candidate_links, comparator, table_left_clean, table_right_clean
    )

    # Todo: gérer le double output
    table_left_final, table_right_final = link_matches_by_graph(
        matches, table_left_clean, table_right_clean
=======
    matches = multiprocess_matching(
        candidate_links, comparator, sources_clean, candidates_clean
>>>>>>> d2be892a
    )

    # Todo: gérer le double output
    sources_final, candidates_final = link_matches_by_graph(
        matches, sources_clean, candidates_clean
    )
    candidates_final_clean=candidates_final.query("link_id != 'NC'")
    upload_parquet(
        dataframe=sources_final,
        gcs_path=f"{source_gcs_path}/{output_table_name}_sources.parquet",
    )
    upload_parquet(
        dataframe=candidates_final_clean,
        gcs_path=f"{source_gcs_path}/{output_table_name}_candidates.parquet",
    )


if __name__ == "__main__":
    app()<|MERGE_RESOLUTION|>--- conflicted
+++ resolved
@@ -39,13 +39,8 @@
             label=feature,
         )
     return comparator
-<<<<<<< HEAD
-
-
-=======
-
-
->>>>>>> d2be892a
+
+
 def get_links(
     candidate_links: pd.MultiIndex,
     comparator: recordlinkage.Compare,
@@ -64,10 +59,6 @@
     Returns:
         pd.DataFrame: Dataframe containing matched pairs.
     """
-<<<<<<< HEAD
-=======
-    performer = (lambda df: df["performer"].fillna(value="unkn"),)
->>>>>>> d2be892a
     # TODO: chainer
     features = comparator.compute(candidate_links, table_left, table_right)
     matches = features[features.sum(axis=1) >= MATCHES_REQUIRED].reset_index()
@@ -124,11 +115,7 @@
 
 
 def link_matches_by_graph(
-<<<<<<< HEAD
-    df_matches: pd.DataFrame, table_left: pd.DataFrame, table_right: pd.DataFrame
-=======
     df_matches: pd.DataFrame, sources: pd.DataFrame, candidates: pd.DataFrame
->>>>>>> d2be892a
 ) -> Tuple[pd.DataFrame, pd.DataFrame]:
     """
     Link matches using graph connected components.
@@ -165,10 +152,6 @@
     )
     return sources,candidates
 
-<<<<<<< HEAD
-    table_right = table_right.assign(
-        link_count=table_right.groupby("link_id")["link_id"].transform("count")
-=======
 
 def clean_catalog(catalog: pd.DataFrame) -> pd.DataFrame:
     """
@@ -184,20 +167,13 @@
         performer=lambda df: df["performer"].replace('', None).str.lower().fillna(value="unkn"),
         offer_name=lambda df: df["offer_name"].replace('', None).str.lower().fillna(value="no_name"),
         offer_description=lambda df: df["offer_description"].replace('', None).str.lower().fillna(value="no_des"),
->>>>>>> d2be892a
     )
     return catalog
 
 
-<<<<<<< HEAD
-
-def prepare_tables(
-    indexer: recordlinkage.Index, df: pd.DataFrame, catalog: pd.DataFrame
-=======
 def prepare_tables(
     indexer: recordlinkage.Index,
     df: pd.DataFrame,
->>>>>>> d2be892a
 ) -> Tuple[pd.MultiIndex, pd.DataFrame, pd.DataFrame]:
     """
     Prepare tables for record linkage.
@@ -211,22 +187,12 @@
         Tuple[pd.MultiIndex, pd.DataFrame, pd.DataFrame]: Candidate links, cleaned left and right tables.
     """
     # TODO: Chainer et peuit être splitter pour plus de claireté
-<<<<<<< HEAD
-    catalog["performer"] = catalog["performer"].fillna(value="unkn")
-    catalog["offer_name"] = catalog["offer_name"].str.lower()
-    catalog["offer_description"] = catalog["offer_description"].str.lower()
-    table_left = df[["item_id", "batch_id"]].drop_duplicates().reset_index(drop=True)
-    table_right = (
-        df[["link_item_id", "batch_id"]].drop_duplicates().reset_index(drop=True)
-    )
-=======
     sources = df[["item_id", "batch_id"]].drop_duplicates().reset_index(drop=True)
     candidates = (
         df[["item_id_candidate", "batch_id"]].drop_duplicates().reset_index(drop=True)
     )
     candidate_links = indexer.index(sources, candidates)
     return candidate_links, sources, candidates
->>>>>>> d2be892a
 
 
 def enriched_items(items_df, catalog, key):
@@ -272,19 +238,8 @@
         candidates, catalog_clean, "item_id_candidate"
     ).drop(columns=["item_id_candidate"])
 
-<<<<<<< HEAD
-    comparator = setup_matching()
-    matches = multiprocess_matching(
-        candidate_links, comparator, table_left_clean, table_right_clean
-    )
-
-    # Todo: gérer le double output
-    table_left_final, table_right_final = link_matches_by_graph(
-        matches, table_left_clean, table_right_clean
-=======
     matches = multiprocess_matching(
         candidate_links, comparator, sources_clean, candidates_clean
->>>>>>> d2be892a
     )
 
     # Todo: gérer le double output
