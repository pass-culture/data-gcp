import typing as t

import joblib
from docarray import Document
from lancedb import connect
from sentence_transformers import SentenceTransformer

from constants import MODEL_TYPE as config
from constants import N_PROBES, NUM_RESULTS, REFINE_FACTOR

DETAIL_COLUMNS = ["item_id", "performer", "edition", "offer_subcategory_id"]
DEFAULTS = ["_distance"]


class SemanticSpace:
    def __init__(self, model_path: str, reduction: bool) -> None:
        self.uri = model_path
        self._encoder = SentenceTransformer(config["transformer"])
        if reduction:
            self.hnne_reducer = joblib.load(config["reducer_pickle_path"])
        else:
            self.hnne_reducer = None

        db = connect(self.uri)
        self.table = db.open_table("items")

    def search(
        self,
        vector: Document,
        offer_subcategory_id: str,
        edition: float,
        similarity_metric="dot",
        n=NUM_RESULTS,
        vector_column_name: str = "vector",
    ) -> t.List[t.Dict]:
        results = (
            self.table.search(
                vector.embedding,
                vector_column_name=vector_column_name,
                query_type="vector",
            )
            .where(
<<<<<<< HEAD
                f"edition = {edition} AND offer_subcategory_id={offer_subcategory_id}",
=======
                f"edition = {edition} AND offer_subcategory_id='{offer_subcategory_id}'",
>>>>>>> b27db1de
                prefilter=True,
            )
            .nprobes(N_PROBES)
            .refine_factor(REFINE_FACTOR)
            .select(columns=DETAIL_COLUMNS)
            .metric(similarity_metric)
            .limit(n)
            .to_pandas(flatten=True)
            .rename(columns={"item_id": "item_id_synchro"})
        )
        return results<|MERGE_RESOLUTION|>--- conflicted
+++ resolved
@@ -8,6 +8,7 @@
 from constants import MODEL_TYPE as config
 from constants import N_PROBES, NUM_RESULTS, REFINE_FACTOR
 
+DETAIL_COLUMNS = ["item_id", "performer", "edition", "offer_subcategory_id"]
 DETAIL_COLUMNS = ["item_id", "performer", "edition", "offer_subcategory_id"]
 DEFAULTS = ["_distance"]
 
@@ -40,11 +41,7 @@
                 query_type="vector",
             )
             .where(
-<<<<<<< HEAD
-                f"edition = {edition} AND offer_subcategory_id={offer_subcategory_id}",
-=======
                 f"edition = {edition} AND offer_subcategory_id='{offer_subcategory_id}'",
->>>>>>> b27db1de
                 prefilter=True,
             )
             .nprobes(N_PROBES)
