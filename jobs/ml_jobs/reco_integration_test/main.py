--- conflicted
+++ resolved
@@ -1,19 +1,19 @@
 import os
 import time
 from collections import defaultdict
+
 import numpy as np
 import pandas as pd
 import tensorflow as tf
 
 from call_endpoint_utils import call_endpoint
 from constants import ENV_SHORT_NAME
+from utils.analysis_utils import analyze_predictions
 from utils.tools import (
     download_model,
+    get_data_from_sql_query,
     get_model_from_mlflow,
-    get_data_from_sql_query,
 )
-<<<<<<< HEAD
-from utils.analysis_utils import analyze_predictions, _analyze_search_types
 
 MODEL_BASE_PATH = "model"
 RETRIEVAL_SIZE = 60  # Default size for retrieval, can be adjusted as needed
@@ -24,23 +24,12 @@
     Call the recommendation endpoint for each user in the subset, multiple times.
     Returns predictions, latencies, and success/failure counts.
     """
-=======
-from utils.analysis_utils import analyze_predictions
-
-MODEL_BASE_PATH = "model"
-
-
-# Make multiple calls per user to analyze consistency
-def process_users_endpoint_calls(user_id_subset, n_calls_per_user):
->>>>>>> ecedba48
     predictions_by_user = defaultdict(list)
-    test_user = defaultdict(list)
     latencies = []
     success_count = 0
     failure_count = 0
     for user_id in user_id_subset:
         for call_num in range(n_calls_per_user):
-            test_user = defaultdict(list)
             start_time = time.time()
             results = call_endpoint(
                 model_type="recommendation",
@@ -49,7 +38,6 @@
             )
             end_time = time.time()
             latencies.append(end_time - start_time)
-<<<<<<< HEAD
             predictions_by_user[user_id].append(results.predictions)
             if hasattr(results, "predictions") and results.predictions:
                 success_count += 1
@@ -181,140 +169,16 @@
         mock_user_id_subset, "mock", config, user_embedding_dict, item_embedding_dict
     )
     results.append(mock_metrics)
-=======
-            predictions_by_user[user_id].append(predictions)
-            print(f"Call {call_num + 1} completed")
-    return predictions_by_user, latencies
-
-
-## MAIN EXECUTION BLOCK
-
-config = {
-    "source_experiment_name": {
-        "dev": f"dummy_{ENV_SHORT_NAME}",
-        "stg": f"algo_training_two_towers_v1.2_{ENV_SHORT_NAME}",
-        "prod": f"algo_training_two_towers_v1.2_{ENV_SHORT_NAME}",
-    }
-}
-# Check if user data file exists, if not fetch from query
-if os.path.exists("user_data.parquet"):
-    print("Loading existing user data from parquet file...")
-    user_data_df = pd.read_parquet("user_data.parquet")
-else:
-    print("Fetching user data from query...")
-    user_data = get_data_from_sql_query("sql/user_data.sql")
-    user_data_df = pd.DataFrame(
-        user_data,
-        columns=["user_id", "offer_subcategory_id", "total_count", "subcategory_ratio"],
-    )
-    # Save for future use
-    user_data_df.to_parquet("user_data.parquet", index=False)
-
-print("user_data:", user_data_df.head())
-source_artifact_uri = get_model_from_mlflow(
-    # experiment_name=config["source_experiment_name"][ENV_SHORT_NAME],
-    experiment_name=config["source_experiment_name"]["prod"],
-    run_id=None,
-    artifact_uri=None,
-)
-print(f"Model artifact_uri: {source_artifact_uri}")
-# logger.info(f"Model artifact_uri: {source_artifact_uri}")
-
-# logger.info(f"Download model from {source_artifact_uri} trained model..."
-# download_model(artifact_uri=source_artifact_uri)
-print("Model downloaded.")
-# logger.info("Model downloaded.")
-
-# Before loading model, check what we have
-print("Model directory contents:")
-model_files = os.listdir(MODEL_BASE_PATH)
-print("\n".join(model_files))
-
-print("\nLoad Two Tower model...")
-
-# Check available tags in the model
-saved_model_path = os.path.join(os.getcwd(), MODEL_BASE_PATH)
-print(f"Loading model from: {saved_model_path}")
-loaded_model = tf.keras.models.load_model(saved_model_path)
-print(f"Model loaded successfully from: {saved_model_path}")
-
-# You can now use the loaded_model for predictions, evaluation, etc.
-# For example, to print the model summary:
-loaded_model.summary()
-print("Two Tower model loaded.")
-
-# get user and item embeddings
-item_list = loaded_model.item_layer.layers[0].get_vocabulary()
-item_weights = loaded_model.item_layer.layers[1].get_weights()[0].astype(np.float32)
-user_list = loaded_model.user_layer.layers[0].get_vocabulary()
-user_weights = loaded_model.user_layer.layers[1].get_weights()[0].astype(np.float32)
-user_embedding_dict = {x: y for x, y in zip(user_list, user_weights)}
-item_embedding_dict = {x: y for x, y in zip(item_list, item_weights)}
-user_id_list = user_data_df["user_id"].unique().tolist()
-
-true_user_id_subset = user_id_list[:10]  # Take a subset of 10 user IDs for testing
-
-
-n_calls_per_user = 3  # Number of calls to make per user
-true_user_predictions, true_latencies = process_users_endpoint_calls(
-    true_user_id_subset, n_calls_per_user
-)
-
-# Create results DataFrame
-results = []
-
-# Analyze true user predictions
-print("\n=== Analysis of True User Predictions ===")
-true_metrics = analyze_predictions(
-    true_user_predictions.predictions,
-    true_latencies,
-    user_embedding_dict,
-    item_embedding_dict,
-)
-true_metrics["user_type"] = "true"
-results.append(true_metrics)
-
-# Process mock users
-## create mock users to test
-mock_users = [
-    {
-        "user_id": f"user_{i}",
-        "offer_subcategory_id": f"subcategory_{i % 5}",
-        "total_count": i * 10,
-        "subcategory_ratio": i / 100.0,
-    }
-    for i in range(10, 20)
-]
-##create datagrame from mock users
-mock_users_df = pd.DataFrame(mock_users)
-# Convert mock users to a list of dictionaries for processing
->>>>>>> ecedba48
 
     # Create and save comparison DataFrame
     results_df = pd.DataFrame(results)
     cols = ["user_type"] + [col for col in results_df.columns if col != "user_type"]
     results_df = results_df[cols]
 
-<<<<<<< HEAD
     print("\n=== Comparison Report ===")
     print(results_df.to_string(index=False))
     results_df.to_csv("comparison_report.csv", index=False)
     print("\nComparison report saved to comparison_report.csv")
-=======
-mock_user_predictions, mock_latencies = process_users_endpoint_calls(
-    mock_user_id_subset, n_calls_per_user
-)
-# Analyze the predictions for mock users
-print("\n=== Analysis of Mock User Predictions ===")
-mock_metrics = analyze_predictions(
-    mock_user_predictions.predictions,
-    mock_latencies,
-    user_embedding_dict,
-    item_embedding_dict,
-)
-mock_metrics["user_type"] = "mock"
-results.append(mock_metrics)
->>>>>>> ecedba48
 
 
 if __name__ == "__main__":
