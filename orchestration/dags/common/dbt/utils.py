import json


def load_manifest(_PATH_TO_DBT_TARGET):
    target_path = _PATH_TO_DBT_TARGET + "/manifest.json"
    with open(target_path) as f:
        json_dict_data = json.load(f)
    return json_dict_data


def build_simplified_manifest(json_dict_data):
    simplified_manifest = {
        node: {
            "redirect_dep": None,
            "model_node": node,
            "model_alias": json_dict_data["nodes"][node]["alias"],
            "depends_on_node": json_dict_data["nodes"][node]["depends_on"]["nodes"],
            "model_tests": {},
            "resource_type": json_dict_data["nodes"][node]["resource_type"],
        }
<<<<<<< HEAD
        for node in data["nodes"].keys()
        if (data["nodes"][node]["resource_type"] == "model" and "data_gcp_dbt" in node)
=======
        for node in json_dict_data["nodes"].keys()
        if (
            json_dict_data["nodes"][node]["resource_type"] == "model"
            and "elementary" not in node
        )
>>>>>>> 47d8e7cc
    }
    for node in json_dict_data["nodes"].keys():
        if json_dict_data["nodes"][node]["resource_type"] == "test":
            generic_test = True in [
                generic_name in node
                for generic_name in [
                    "not_null",
                    "unique",
                    "accepted_values",
                    "relationships",
                ]
            ]
            test_alias = (
                json_dict_data["nodes"][node]["alias"]
                if not generic_test
                else node.split(".")[-2]
            )
            test_config = json_dict_data["nodes"][node]["config"].get("severity", None)
            try:
                test_config = test_config.lower()
            except AttributeError:
                pass
            parents = json_dict_data["nodes"][node]["depends_on"]["nodes"]
            for p_node in parents:
                if (
                    simplified_manifest[p_node]["model_tests"].get(test_config, None)
                    is None
                ):
                    simplified_manifest[p_node]["model_tests"][test_config] = [
                        {
                            "test_alias": test_alias,
                            "test_node": node,
                            "test_type": "generic" if generic_test else "custom",
                        }
                    ]
                else:
                    simplified_manifest[p_node]["model_tests"][test_config] += [
                        {
                            "test_alias": test_alias,
                            "test_node": node,
                            "test_type": "generic" if generic_test else "custom",
                        }
                    ]

    return simplified_manifest


def rebuild_manifest(_PATH_TO_DBT_TARGET):
    try:
        json_dict_data = load_manifest(_PATH_TO_DBT_TARGET)
        simplified_manifest = build_simplified_manifest(json_dict_data)
    except FileNotFoundError:
        simplified_manifest = {}
    return simplified_manifest


def load_run_results(_PATH_TO_DBT_TARGET):
    local_filepath = _PATH_TO_DBT_TARGET + "/run_results.json"
    with open(local_filepath) as f:
        json_dict_data = json.load(f)
    dict_results = {}
    for item in json_dict_data["results"]:
        dict_results[item["unique_id"]] = {
            **dict_results.get(item["unique_id"], {}),
            **item,
        }

    return dict_results<|MERGE_RESOLUTION|>--- conflicted
+++ resolved
@@ -18,16 +18,8 @@
             "model_tests": {},
             "resource_type": json_dict_data["nodes"][node]["resource_type"],
         }
-<<<<<<< HEAD
         for node in data["nodes"].keys()
         if (data["nodes"][node]["resource_type"] == "model" and "data_gcp_dbt" in node)
-=======
-        for node in json_dict_data["nodes"].keys()
-        if (
-            json_dict_data["nodes"][node]["resource_type"] == "model"
-            and "elementary" not in node
-        )
->>>>>>> 47d8e7cc
     }
     for node in json_dict_data["nodes"].keys():
         if json_dict_data["nodes"][node]["resource_type"] == "test":
