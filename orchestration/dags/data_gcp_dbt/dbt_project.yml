--- conflicted
+++ resolved
@@ -68,12 +68,6 @@
     +enabled: false
   re_data:
     +enabled: false
-<<<<<<< HEAD
-
-
-
-=======
->>>>>>> c8cf14e6
 
 seeds:
   +schema: seeds
