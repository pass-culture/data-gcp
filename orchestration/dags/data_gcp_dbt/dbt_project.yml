--- conflicted
+++ resolved
@@ -16,11 +16,8 @@
 snapshot-paths: ["snapshots"]
 
 target-path: "{{ env_var('DBT_TARGET_PATH', 'target') }}" # directory which will store compiled SQL files
-<<<<<<< HEAD
 # The `target-path` config in `dbt_project.yml` has been deprecated, and will no longer be supported in a future version of dbt-core. 
 # If you wish to write dbt artifacts to a custom directory, please use the --target-path CLI flag or DBT_TARGET_PATH env var instead.
-=======
->>>>>>> 9860aff8
 packages-install-path: "{{ env_var('DBT_TARGET_PATH', 'target') }}/dbt_packages"
 
 clean-targets:         # directories to be removed by `dbt clean`
@@ -53,14 +50,6 @@
         - column_metrics
       +docs: 
         node_color: "#d90000" 
-<<<<<<< HEAD
-  elementary:
-    +schema: "elementary"
-  re_data:
-    +schema: "re_data"
-
-=======
->>>>>>> 9860aff8
     
 seeds:
   +schema: seeds
