--- conflicted
+++ resolved
@@ -1,14 +1,10 @@
 {% macro generate_alias_name(custom_alias_name=none, node=none) -%}
 
-<<<<<<< HEAD
     {%- if target.profile_name == "CI" -%}
 
         {{ node.name }}
 
     {%- elif custom_alias_name and 'applicative' in node.path -%}
-=======
-    {%- if custom_alias_name -%}
->>>>>>> 80a9ffae
 
         {{ custom_alias_name ~ node.name }}
 
