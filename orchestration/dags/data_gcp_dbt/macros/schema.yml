version: 2

macros:

  - name: discovery_vars
    description: ""

  - name: extract_params_int_value
    description: |
      This macro generates a SQL snippet to extract the `int_value` from event parameters in a nested structure, based on the provided list of parameter keys.
      See extract_params_string_value for detailed explanation.

  - name: extract_params_string_value
    description: |
      This macro generates a SQL snippet to extract the `string_value` from event parameters in a nested structure, based on the provided list of parameter keys.

      Parameters
      - params: A list of parameter keys for which the corresponding `string_value` should be extracted from the event parameters.

      Example
      The call of extract_params_string_value(["param1", "param2" ]) generates the following SQL query:
      ```sql
      (SELECT event_params.value.string_value FROM UNNEST(event_params) event_params WHERE event_params.key = 'param1') AS param1,
      (SELECT event_params.value.string_value FROM UNNEST(event_params) event_params WHERE event_params.key = 'param2') AS param2
      ```

  - name: extract_str_to_array_field
    description: |
      This macro generates a SQL query to concatenate and process multiple string columns
      dynamically based on the specified start, step, and end values. The macro
      constructs column names such as `{column_name}_1_10`, `{column_name}_11_20`, etc., splits
      the comma-separated string values into arrays, and combines these arrays into
      a single array. It filters out null and empty strings from the final array.

      Parameters:
        - column_name (str): The name of the columns
        - start (int): The starting index for generating column names.
        - step (int): The step size to increment the index for generating column names.
        - end (int): The ending index (exclusive) for generating column names.

      Example:
        The call of extract_str_to_array_field(offers, 0, 10, 50) generates the following SQL query:
      ```sql
      ARRAY(
        SELECT _col
        FROM UNNEST(
          ARRAY_CONCAT(
            SPLIT(IFNULL(offers_1_10, ''), ','),
            SPLIT(IFNULL(offers_11_20, ''), ','),
            SPLIT(IFNULL(offers_21_30, ''), ','),
            SPLIT(IFNULL(offers_31_40, ''), ','),
            SPLIT(IFNULL(offers_41_50, ''), ',')
          )
        ) AS _col
        WHERE _col IS NOT NULL AND _col != ''
      )
      ```

  - name: generate_schema_name
    description: |
      Overview
      It enables us to set up the destination dataset.
      If we develop in dev environment (target = dev), the destination schema dataset is the default (tmp_env) specified in profile.yml.
      If the model is in intermediate folder, schema name = int_{sub_folder_name}_{target_name}
      Else the destination schema dataset is specified in dbt_project.yml (analytics_env or clean_env)

  - name: generate_alias_name
    description: " This macro generates table aliases
    - By using the segment after '__' for models in the intermediate folder.
    - By removing 'mrt' and replacing '__' by '_' for models in the mart folder.
    - Otherwise, it uses the model's name.
<<<<<<< HEAD
    "

  - name: ml_vars
    description: ""

  - name: custom_incremental_config
    description: "materialize incremental models as views in CI"
=======
    "
>>>>>>> 7fd37ad5
<|MERGE_RESOLUTION|>--- conflicted
+++ resolved
@@ -69,7 +69,6 @@
     - By using the segment after '__' for models in the intermediate folder.
     - By removing 'mrt' and replacing '__' by '_' for models in the mart folder.
     - Otherwise, it uses the model's name.
-<<<<<<< HEAD
     "
 
   - name: ml_vars
@@ -77,6 +76,3 @@
 
   - name: custom_incremental_config
     description: "materialize incremental models as views in CI"
-=======
-    "
->>>>>>> 7fd37ad5
