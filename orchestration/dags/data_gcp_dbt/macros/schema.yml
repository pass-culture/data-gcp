version: 2

macros:

  - name: discovery_vars
    description: ""

  - name: extract_params_int_value
    description: |
      This macro generates a SQL snippet to extract the `int_value` from event parameters in a nested structure, based on the provided list of parameter keys.
      See extract_params_string_value for detailed explanation.

  - name: extract_params_string_value
    description: |
      This macro generates a SQL snippet to extract the `string_value` from event parameters in a nested structure, based on the provided list of parameter keys.

      Parameters
      - params: A list of parameter keys for which the corresponding `string_value` should be extracted from the event parameters.

      Example
      The call of extract_params_string_value(["param1", "param2" ]) generates the following SQL query:
      ```sql
      (SELECT event_params.value.string_value FROM UNNEST(event_params) event_params WHERE event_params.key = 'param1') AS param1,
      (SELECT event_params.value.string_value FROM UNNEST(event_params) event_params WHERE event_params.key = 'param2') AS param2
      ```

  - name: extract_str_to_array_field
    description: |
      This macro generates a SQL query to concatenate and process multiple string columns 
      dynamically based on the specified start, step, and end values. The macro 
      constructs column names such as `{column_name}_1_10`, `{column_name}_11_20`, etc., splits 
      the comma-separated string values into arrays, and combines these arrays into 
      a single array. It filters out null and empty strings from the final array.

      Parameters:
        - column_name (str): The name of the columns
        - start (int): The starting index for generating column names.
        - step (int): The step size to increment the index for generating column names.
        - end (int): The ending index (exclusive) for generating column names.

      Example:
        The call of extract_str_to_array_field(offers, 0, 10, 50) generates the following SQL query:
      ```sql
      ARRAY(
        SELECT _col
        FROM UNNEST(
          ARRAY_CONCAT(
            SPLIT(IFNULL(offers_1_10, ''), ','),
            SPLIT(IFNULL(offers_11_20, ''), ','),
            SPLIT(IFNULL(offers_21_30, ''), ','),
            SPLIT(IFNULL(offers_31_40, ''), ','),
            SPLIT(IFNULL(offers_41_50, ''), ',')
          )
        ) AS _col
        WHERE _col IS NOT NULL AND _col != ''
      ) 
      ```

  - name: generate_schema_name
    description: |
      Overview
      It enables us to set up the destination dataset.
      If we develop in dev environment (target = dev), the destination schema dataset is the default (tmp_env) specified in profile.yml.
      If the model is in intermediate folder, schema name = int_{sub_folder_name}_{target_name}
      Else the destination schema dataset is specified in dbt_project.yml (analytics_env or clean_env)

<<<<<<< HEAD
  - name: generate_alias_name
    description: " This macro generates table aliases 
    - By using the segment after '__' for models in the intermediate folder. 
    - By removing 'mrt' and replacing '__' by '_' for models in the mart folder. 
    - Otherwise, it uses the model's name.
    "
=======
  - name: get_custom_alias
    description: |
      This macro generates table aliases 
      - By using the segment after '__' for models in the intermediate folder. 
      - By removing 'mrt' and replacing '__' by '_' for models in the mart folder. 
      - Otherwise, it uses the model's name.
      
>>>>>>> 80a9ffae

  - name: ml_vars
    description: ""<|MERGE_RESOLUTION|>--- conflicted
+++ resolved
@@ -64,22 +64,12 @@
       If the model is in intermediate folder, schema name = int_{sub_folder_name}_{target_name}
       Else the destination schema dataset is specified in dbt_project.yml (analytics_env or clean_env)
 
-<<<<<<< HEAD
   - name: generate_alias_name
     description: " This macro generates table aliases 
     - By using the segment after '__' for models in the intermediate folder. 
     - By removing 'mrt' and replacing '__' by '_' for models in the mart folder. 
     - Otherwise, it uses the model's name.
     "
-=======
-  - name: get_custom_alias
-    description: |
-      This macro generates table aliases 
-      - By using the segment after '__' for models in the intermediate folder. 
-      - By removing 'mrt' and replacing '__' by '_' for models in the mart folder. 
-      - Otherwise, it uses the model's name.
-      
->>>>>>> 80a9ffae
 
   - name: ml_vars
     description: ""