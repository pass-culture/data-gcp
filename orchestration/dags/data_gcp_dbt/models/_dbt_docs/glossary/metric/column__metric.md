---
description: Description of the `metric` columns.
title: Metrics
---

{% docs column__total_actual_amount_spent %} Total actual amount spent, reflecting real transactions. {% enddocs %}
{% docs column__total_available_stock %} Quantity of remaining stock. (stock_quantity - non cancelled bookings){% enddocs %}
{% docs column__total_bookable_collective_offers %} Total number of collective offers that are bookable. {% enddocs %}
{% docs column__total_bookable_individual_offers %} Total number of individual offers that are bookable. {% enddocs %}
{% docs column__total_bookable_offers %} Total number of offers that are bookable, both individual and collective. {% enddocs %}
{% docs column__total_bookings %} Total number of bookings, both individual and collective. {% enddocs %}
{% docs column__total_cancelled_bookings %}Total number of cancelled bookings.{% enddocs %}
{% docs column__total_cancelled_individual_bookings %} Total number of cancelled individual bookings. {% enddocs %}
{% docs column__total_collective_bookings %} Total number of collective bookings. {% enddocs %}
{% docs column__total_collective_offers %}The total number of collective offers.{% enddocs %}
{% docs column__total_collective_real_revenue %} Total actual revenue from collective bookings. {% enddocs %}
{% docs column__total_collective_theoretic_revenue %} Total theoretical revenue from collective bookings. {% enddocs %}
{% docs column__total_created_collective_offers %} Total number of collective offers created. {% enddocs %}
{% docs column__total_created_individual_offers %} Total number of individual offers created. {% enddocs %}
{% docs column__total_created_offers %} Total number of offers created, both individual and collective. {% enddocs %}
{% docs column__total_credited_beneficiaries %}The total number of credited beneficiaries.{% enddocs %}
{% docs column__total_current_year_collective_real_revenue %}The total real revenue from collective bookings for the current year.{% enddocs %}
{% docs column__total_current_year_non_cancelled_tickets %} Total number of tickets that were not cancelled in the current year. {% enddocs %}
{% docs column__total_current_year_real_revenue %} Total real revenue for the current year. {% enddocs %}
{% docs column__total_current_year_tickets %}The total number of tickets for the current year.{% enddocs %}
{% docs column__total_current_year_non_cancelled_collective_bookings %} The total non cancelled collective bookings for the current year. {% enddocs %}
{% docs column__total_current_year_collective_theoretic_revenue %} Total collective theoretical revenue for the current year. {% enddocs %}
{% docs column__total_current_year_used_collective_bookings %} Total collective used bookings for the current year. {% enddocs %}

{% docs column__total_deposit_actual_amount_spent %} Total actual amount spent from deposits. {% enddocs %}
{% docs column__total_deposit_amount %} Total amount deposited by the user. {% enddocs %}
{% docs column__total_deposits %}The total number of deposits for the educational institution.{% enddocs %}
{% docs column__total_grant_18_subcategory_booked %} The total number of subcategory booked on grant_18 deposit. {% enddocs %}
{% docs column__total_grant_15_17_subcategory_booked %} The total number of subcategory booked on grant_15_17 deposit. {% enddocs %}
{% docs column__total_favorites %} Total number of times this offer was favorited. {% enddocs %}
{% docs column__total_first_bookings %} Total number of bookings that are first bookings. {% enddocs %}
{% docs column__total_free_bookings %} Total number of free bookings made by the user. {% enddocs %}
{% docs column__total_individual_bookings %} Total number of individual bookings. {% enddocs %}
{% docs column__total_individual_offers %}The total number of individual offers.{% enddocs %}
{% docs column__total_individual_real_revenue %} Total actual revenue from individual bookings. {% enddocs %}
{% docs column__total_individual_theoretic_revenue %} Total theoretical revenue from individual bookings. {% enddocs %}
{% docs column__total_last_deposit_digital_goods_amount_spent %} Total amount spent on digital goods from the last deposit. {% enddocs %}
{% docs column__total_last_deposit_theoretical_amount_spent %} Total theoretical amount spent from the last deposit. {% enddocs %}
{% docs column__total_non_cancelled_bookings %} Total number of bookings that were not cancelled, both individual and collective. {% enddocs %}
{% docs column__total_non_cancelled_collective_bookings %} Total number of collective bookings that were not cancelled. {% enddocs %}
{% docs column__total_non_cancelled_duo_bookings %} Total number of non-cancelled duo bookings made by the user. {% enddocs %}
{% docs column__total_non_cancelled_individual_bookings %} Total number of non-cancelled individual bookings made by the user. {% enddocs %}
{% docs column__total_non_cancelled_tickets %} Total number of tickets that were not cancelled. {% enddocs %}
{% docs column__total_paid_bookings %}Total number of paid bookings.{% enddocs %}
{% docs column__total_permanent_managed_venues %}The total number of permanent venues managed by the local authority.{% enddocs %}
{% docs column__total_physical_managed_venues %}The total number of physical venues managed by the local authority.{% enddocs %}
{% docs column__total_real_revenue %} Total actual revenue from all bookings. {% enddocs %}
{% docs column__total_reimbursement_points %}The total number of reimbursement points for the local authority.{% enddocs %}
{% docs column__total_stock_quantity %} Total remaining stock quantity. {% enddocs %}
{% docs column__total_students %}The total number of students for the educational institution.{% enddocs %}
{% docs column__total_theoretic_revenue %} Total theoretical revenue from all bookings. {% enddocs %}
{% docs column__total_theoretical_amount_spent %} Total theoretical amount that would have been spent based on expected transactions. {% enddocs %}
{% docs column__total_theoretical_amount_spent_in_digital_goods %} Total theoretical amount spent on digital goods based on expected transactions. {% enddocs %}
{% docs column__total_theoretical_digital_goods_amount_spent %} Total theoretical amount spent on digital goods by the user. {% enddocs %}
{% docs column__total_theoretical_outings_amount_spent %} Total theoretical amount spent on outings by the user. {% enddocs %}
{% docs column__total_theoretical_physical_goods_amount_spent %} Total theoretical amount spent on physical goods by the user. {% enddocs %}
{% docs column__total_theoretical_remaining_credit %} Total theoretical remaining credit for the user. {% enddocs %}
{% docs column__total_tickets %}The total number of tickets for the educational institution.{% enddocs %}
{% docs column__total_used_bookings %} Total number of bookings that were used. {% enddocs %}
{% docs column__total_used_collective_bookings %} Total number of collective bookings that were used. {% enddocs %}
{% docs column__total_used_individual_bookings %} Total number of used individual bookings. {% enddocs %}
{% docs column__total_users %} The total number of users. {% enddocs %}
{% docs column__total_users_last_12_months %} Rolling sum of distinct users over the last 12 months for a given age and department. {% enddocs %}
{% docs column__total_population %} The total number of french population. {% enddocs %}
{% docs column__total_population_last_12_months %} Rolling sum of french population over the last 12 months for a given age and department. {% enddocs %}
{% docs column__total_3_category_booked_users %} The total number of users who made bookings in three categories or more. {% enddocs %}
{% docs column__total_amount_spent %} The total amount of credit spent by the user. {% enddocs %}
{% docs column__total_item_consulted %} The total number of items consulted by the user. {% enddocs %}
{% docs column__total_venue_consulted %} The total number of venues consulted by the user. {% enddocs %}
{% docs column__total_venue_type_label_consulted %} The total number of venues type label consulted by the user. {% enddocs %}
{% docs column__total_day_between_deposit_and_first_booking %} The total number of days elapsed between the user deposit creation date and the user first booking date. {% enddocs %}
{% docs column__total_diversification_score %} The total diversification score of the users. {% enddocs %}
{% docs column__total_venue_id_booked %} The total number of distinct venues booked by the users. Virtual venues are excluded. {% enddocs %}
{% docs column__total_venue_type_booked %} The total number of distinct venue type booked by the users. {% enddocs %}
{% docs column__total_category_booked %} The total number of distinct categories booked by the users. {% enddocs %}
{% docs column__ratio_current_credit_utilization %} The ratio of current credit utilization for the educational institution based on validated bookings {% enddocs %}
{% docs column__ratio_beneficiary_students %}The ratio of beneficiary students for the educational institution.{% enddocs %}
{% docs column__mean_stock_price_per_item %} The average stock price for the item. {% enddocs %}
{% docs column__total_diversity_score %} The total diversity score of the user or the deposit {% enddocs %}
<<<<<<< HEAD
{% docs column__total_venue_20_km %} The total distinct number of venues located under a 20 kilometers area around the centroid of the IRIS. {% enddocs %}
{% docs column__total_venue_5_km %} The total distinct number of venues located under a 5 kilometers area around the centroid of the IRIS. {% enddocs %}
{% docs column__total_population_15_years_or_more %} The total population over 15 years living in the IRIS. {% enddocs %}
{% docs column__total_population_11_17_years %} The total population between 11 and 17 years living in the IRIS. {% enddocs %}
{% docs column__total_population_18_24_years %} The total population between 18 ans 24 years living in the IRIS. {% enddocs %}
{% docs column__pct_csp_1 %} The percentage of the population, that have 15 years or more, belonging to the socio-professional category 1 - Farmers. {% enddocs %}
{% docs column__pct_csp_2 %} The percentage of the population, that have 15 years or more, belonging to the socio-professional category 2 - Craftsmen, Traders, Business Leaders. {% enddocs %}
{% docs column__pct_csp_3 %} The percentage of the population, that have 15 years or more, belonging to the socio-professional category 3 - Executives and Higher Intellectual Professions. {% enddocs %}
{% docs column__pct_csp_4 %} The percentage of the population, that have 15 years or more, belonging to the socio-professional category 4 - Intermediate professions. {% enddocs %}
{% docs column__pct_csp_5 %} The percentage of the population, that have 15 years or more, belonging to the socio-professional category 5 - Employees. {% enddocs %}
{% docs column__pct_csp_6 %} The percentage of the population, that have 15 years or more, belonging to the socio-professional category 6 - Workers. {% enddocs %}
{% docs column__pct_csp_7 %} The percentage of the population, that have 15 years or more, belonging to the socio-professional category 7 - Retired. {% enddocs %}
{% docs column__pct_csp_8 %} The percentage of the population, that have 15 years or more, belonging to the socio-professional category 8 - Others without professional activity. {% enddocs %}
{% docs column__pct_french_population %} The percentage of the population that have French nationality, all ages included. {% enddocs %}
{% docs column__pct_foreign_population %} The percentage of the population that have foreign nationality, all ages included. {% enddocs %}
=======
{% docs column__total_session_display %} The total number of sessions with a display of a specific object like module_id or offer_id. {% enddocs %}
{% docs column__total_session_with_click %} The total number of sessions with a click on a specific object like module_id or offer_id. {% enddocs %}
{% docs column__total_sesh_consult_offer %} The total number of sessions with a consultation related to a specific object like module_id or offer_id. {% enddocs %}
{% docs column__total_session_fav %} The total number of sessions which puts an offer to favorite, related to a specific object like module_id or offer_id. {% enddocs %}
{% docs column__total_session_with_consult_video %} The total number of sessions with a video consultation, related to a specific object like module_id. {% enddocs %}
{% docs column__total_click %} The total number of clicks on a specific object like module_id or offer_id. {% enddocs %}
{% docs column__total_consult_offer %} The total number of offer consultations. {% enddocs %}
{% docs column__total_fav %} The total number of bookmark actions. {% enddocs %}
{% docs column__total_session_with_booking %} The total number of session which performed a booking. {% enddocs %}
{% docs column__total_venue_map_consult %} The total number of consultations from the venue map. {% enddocs %}
{% docs column__total_venue_map_preview %} The total number of previews of the venue map. {% enddocs %}
{% docs column__total_consult_venue %} The total number of venues consulted from the venue map. {% enddocs %}
{% docs column__total_distinct_venue_consult_offer %} The total distinct number of venues which led to an offer consultation. {% enddocs %}
{% docs column__total_session_venue_map_seen_duration_seconds %} Durée totale en seconde pendant laquelle la venue map a été affichée au cours d’une session. {% enddocs %}
{% docs column__total_diversification %} Total du score de diversité incrémenté par les réservations associées. {% enddocs %}
>>>>>>> f074d6ac
<|MERGE_RESOLUTION|>--- conflicted
+++ resolved
@@ -82,7 +82,6 @@
 {% docs column__ratio_beneficiary_students %}The ratio of beneficiary students for the educational institution.{% enddocs %}
 {% docs column__mean_stock_price_per_item %} The average stock price for the item. {% enddocs %}
 {% docs column__total_diversity_score %} The total diversity score of the user or the deposit {% enddocs %}
-<<<<<<< HEAD
 {% docs column__total_venue_20_km %} The total distinct number of venues located under a 20 kilometers area around the centroid of the IRIS. {% enddocs %}
 {% docs column__total_venue_5_km %} The total distinct number of venues located under a 5 kilometers area around the centroid of the IRIS. {% enddocs %}
 {% docs column__total_population_15_years_or_more %} The total population over 15 years living in the IRIS. {% enddocs %}
@@ -98,7 +97,6 @@
 {% docs column__pct_csp_8 %} The percentage of the population, that have 15 years or more, belonging to the socio-professional category 8 - Others without professional activity. {% enddocs %}
 {% docs column__pct_french_population %} The percentage of the population that have French nationality, all ages included. {% enddocs %}
 {% docs column__pct_foreign_population %} The percentage of the population that have foreign nationality, all ages included. {% enddocs %}
-=======
 {% docs column__total_session_display %} The total number of sessions with a display of a specific object like module_id or offer_id. {% enddocs %}
 {% docs column__total_session_with_click %} The total number of sessions with a click on a specific object like module_id or offer_id. {% enddocs %}
 {% docs column__total_sesh_consult_offer %} The total number of sessions with a consultation related to a specific object like module_id or offer_id. {% enddocs %}
@@ -113,5 +111,4 @@
 {% docs column__total_consult_venue %} The total number of venues consulted from the venue map. {% enddocs %}
 {% docs column__total_distinct_venue_consult_offer %} The total distinct number of venues which led to an offer consultation. {% enddocs %}
 {% docs column__total_session_venue_map_seen_duration_seconds %} Durée totale en seconde pendant laquelle la venue map a été affichée au cours d’une session. {% enddocs %}
-{% docs column__total_diversification %} Total du score de diversité incrémenté par les réservations associées. {% enddocs %}
->>>>>>> f074d6ac
+{% docs column__total_diversification %} Total du score de diversité incrémenté par les réservations associées. {% enddocs %}