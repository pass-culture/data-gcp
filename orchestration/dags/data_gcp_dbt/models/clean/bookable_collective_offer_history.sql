WITH bookings_per_stock AS (
    SELECT
        collective_stock_id,
        partition_date,
        COUNT(
            DISTINCT CASE
                WHEN collective_booking_status NOT IN ('CANCELLED') THEN collective_booking_id
                ELSE NULL
            END
        ) AS collective_booking_stock_no_cancelled_cnt
    FROM
        {{ ref('collective_booking_history')}} AS collective_booking
<<<<<<< HEAD
    WHERE partition_date = DATE("{{ ds() }}")
=======
    WHERE partition_date = PARSE_DATE('%Y-%m-%d','{{ ds() }}')
>>>>>>> 8af670ea
    GROUP BY
        1,
        2
)
SELECT
    DISTINCT collective_stock.collective_offer_id,
    collective_stock.partition_date,
    FALSE AS collective_offer_is_template
FROM
    {{ ref('collective_stock_history')}} AS collective_stock
    JOIN {{ ref('collective_offer_history')}} AS collective_offer ON collective_stock.collective_offer_id = collective_offer.collective_offer_id
    AND collective_offer.collective_offer_is_active
    AND collective_offer.partition_date = collective_stock.partition_date
    AND collective_offer_validation = "APPROVED"
    LEFT JOIN bookings_per_stock ON collective_stock.collective_stock_id = bookings_per_stock.collective_stock_id
    AND collective_stock.partition_date = bookings_per_stock.partition_date
WHERE
    (
        (
            DATE(
                collective_stock.collective_stock_booking_limit_date_time
            ) > collective_stock.partition_date
            OR collective_stock.collective_stock_booking_limit_date_time IS NULL
        )
        AND (
            DATE(
                collective_stock.collective_stock_beginning_date_time
            ) > collective_stock.partition_date
            OR collective_stock.collective_stock_beginning_date_time IS NULL
        )
        AND collective_offer.collective_offer_is_active
        AND (
            collective_booking_stock_no_cancelled_cnt IS NULL
        )
    )
<<<<<<< HEAD
    AND collective_stock.partition_date = DATE("{{ ds() }}")
=======
    AND collective_stock.partition_date = PARSE_DATE('%Y-%m-%d','{{ ds() }}')
>>>>>>> 8af670ea
UNION ALL
SELECT
    collective_offer_template.collective_offer_id
    ,collective_offer_template.partition_date
    ,TRUE AS collective_offer_is_template
FROM
        {{ ref('collective_offer_template_history')}} AS collective_offer_template
<<<<<<< HEAD
    WHERE partition_date = DATE("{{ ds() }}")
=======
    WHERE partition_date = PARSE_DATE('%Y-%m-%d','{{ ds() }}')
>>>>>>> 8af670ea
    AND collective_offer_validation = "APPROVED"<|MERGE_RESOLUTION|>--- conflicted
+++ resolved
@@ -10,11 +10,7 @@
         ) AS collective_booking_stock_no_cancelled_cnt
     FROM
         {{ ref('collective_booking_history')}} AS collective_booking
-<<<<<<< HEAD
-    WHERE partition_date = DATE("{{ ds() }}")
-=======
     WHERE partition_date = PARSE_DATE('%Y-%m-%d','{{ ds() }}')
->>>>>>> 8af670ea
     GROUP BY
         1,
         2
@@ -50,11 +46,7 @@
             collective_booking_stock_no_cancelled_cnt IS NULL
         )
     )
-<<<<<<< HEAD
-    AND collective_stock.partition_date = DATE("{{ ds() }}")
-=======
     AND collective_stock.partition_date = PARSE_DATE('%Y-%m-%d','{{ ds() }}')
->>>>>>> 8af670ea
 UNION ALL
 SELECT
     collective_offer_template.collective_offer_id
@@ -62,9 +54,5 @@
     ,TRUE AS collective_offer_is_template
 FROM
         {{ ref('collective_offer_template_history')}} AS collective_offer_template
-<<<<<<< HEAD
-    WHERE partition_date = DATE("{{ ds() }}")
-=======
     WHERE partition_date = PARSE_DATE('%Y-%m-%d','{{ ds() }}')
->>>>>>> 8af670ea
     AND collective_offer_validation = "APPROVED"