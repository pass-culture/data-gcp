--- conflicted
+++ resolved
@@ -46,13 +46,7 @@
             collective_booking_stock_no_cancelled_cnt IS NULL
         )
     )
-<<<<<<< HEAD
-
     AND collective_stock.partition_date = PARSE_DATE('%Y-%m-%d','{{ ds() }}')
-
-=======
-    AND collective_stock.partition_date = PARSE_DATE('%Y-%m-%d','{{ ds() }}')
->>>>>>> e97f5067
 UNION ALL
 SELECT
     collective_offer_template.collective_offer_id
@@ -60,9 +54,5 @@
     ,TRUE AS collective_offer_is_template
 FROM
         {{ ref('collective_offer_template_history')}} AS collective_offer_template
-<<<<<<< HEAD
-
-=======
->>>>>>> e97f5067
     WHERE partition_date = PARSE_DATE('%Y-%m-%d','{{ ds() }}')
     AND collective_offer_validation = "APPROVED"