--- conflicted
+++ resolved
@@ -11,10 +11,6 @@
     FROM
         {{ref('booking_history')}} AS booking
     WHERE partition_date = PARSE_DATE('%Y-%m-%d','{{ ds() }}')
-<<<<<<< HEAD
-
-=======
->>>>>>> e97f5067
     GROUP BY
         stock_id,
         partition_date
@@ -51,8 +47,4 @@
             ) > 0
         )
     )
-<<<<<<< HEAD
-    AND stock.partition_date = PARSE_DATE('%Y-%m-%d','{{ ds() }}')
-=======
-    AND stock.partition_date = PARSE_DATE('%Y-%m-%d','{{ ds() }}')
->>>>>>> e97f5067
+    AND stock.partition_date = PARSE_DATE('%Y-%m-%d','{{ ds() }}')