--- conflicted
+++ resolved
@@ -11,10 +11,7 @@
     FROM
         {{ref('booking_history')}} AS booking
     WHERE partition_date = PARSE_DATE('%Y-%m-%d','{{ ds() }}')
-<<<<<<< HEAD
-=======
 
->>>>>>> 003e35c3
     GROUP BY
         stock_id,
         partition_date
@@ -51,8 +48,5 @@
             ) > 0
         )
     )
-<<<<<<< HEAD
-    AND stock.partition_date = PARSE_DATE('%Y-%m-%d','{{ ds() }}')
-=======
-    AND stock.partition_date = PARSE_DATE('%Y-%m-%d','{{ ds() }}')
->>>>>>> 003e35c3
+
+    AND stock.partition_date = DATE('{{ ds() }}')
