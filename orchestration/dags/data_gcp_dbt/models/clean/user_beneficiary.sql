--- conflicted
+++ resolved
@@ -25,7 +25,6 @@
             u.user_department_code
         ) as user_department_code,
         u.user_postal_code,
-<<<<<<< HEAD
         CASE
             WHEN user_activity in ("Alternant", "Apprenti", "Volontaire") THEN "Apprenti, Alternant, Volontaire en service civique rémunéré"
             WHEN user_activity in ("Inactif") THEN "Inactif (ni en emploi ni au chômage), En incapacité de travailler"
@@ -38,31 +37,12 @@
             WHEN user_civility IN ("Mme") THEN "Mme"
             ELSE user_civility
         END AS user_civility,
-=======
-        case
-            when user_activity in ("Alternant", "Apprenti", "Volontaire") then "Apprenti, Alternant, Volontaire en service civique rémunéré"
-            when user_activity in ("Inactif") then "Inactif (ni en emploi ni au chômage), En incapacité de travailler"
-            when user_activity in ("Étudiant") then "Etudiant"
-            when user_activity in ("Chômeur", "En recherche d'emploi ou chômeur") then "Chômeur, En recherche d'emploi"
-            else user_activity
-        end as user_activity,
-        case
-            when user_civility in ("M", "M.") then "M."
-            when user_civility in ("Mme") then "Mme"
-            else user_civility
-        end as user_civility,
->>>>>>> cb8993f1
         user_school_type,
         user_is_active,
         user_age,
         user_role,
         user_birth_date,
-<<<<<<< HEAD
-    FROM {{ source("raw", "applicative_database_user") }} AS u
-=======
-        user_cultural_survey_filled_date
     from {{ source("raw", "applicative_database_user") }} as u
->>>>>>> cb8993f1
     -- only BENEFICIARY
     where user_role in ('UNDERAGE_BENEFICIARY', 'BENEFICIARY')
 ),
@@ -113,12 +93,7 @@
     user_age,
     user_role,
     user_birth_date,
-<<<<<<< HEAD
     CASE
-=======
-    user_cultural_survey_filled_date,
-    case
->>>>>>> cb8993f1
         -- get user activation date with fictional offers (early 2019)
         when offer_subcategoryid = 'ACTIVATION_THING'
             and booking_used_date is not NULL then booking_used_date
