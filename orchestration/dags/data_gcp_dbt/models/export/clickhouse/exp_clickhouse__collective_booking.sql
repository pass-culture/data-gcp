select
    offerer_id,
    collective_offer_id,
    offer_id,
    DATE(collective_booking_creation_date) as creation_date,
    DATE(collective_booking_used_date) as used_date,
    DATE(collective_booking_reimbursement_date) as reimbursement_date,
    collective_booking_status,
    educational_institution_id,
    collective_stock_number_of_tickets as number_of_tickets,
    booking_amount
<<<<<<< HEAD
FROM {{ ref('mrt_global__collective_booking') }}
WHERE collective_booking_status != 'CANCELLED'
=======
from {{ ref('mrt_global__collective_booking') }}
where collective_booking_status != 'CANCELLED'
>>>>>>> 9e6c350a
<|MERGE_RESOLUTION|>--- conflicted
+++ resolved
@@ -9,10 +9,5 @@
     educational_institution_id,
     collective_stock_number_of_tickets as number_of_tickets,
     booking_amount
-<<<<<<< HEAD
 FROM {{ ref('mrt_global__collective_booking') }}
 WHERE collective_booking_status != 'CANCELLED'
-=======
-from {{ ref('mrt_global__collective_booking') }}
-where collective_booking_status != 'CANCELLED'
->>>>>>> 9e6c350a
