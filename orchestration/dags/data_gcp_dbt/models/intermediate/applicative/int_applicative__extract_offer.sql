--- conflicted
+++ resolved
@@ -1,4 +1,3 @@
-<<<<<<< HEAD
 with offer_product_data as (
     select
         offer.offer_id,
@@ -8,19 +7,6 @@
     left join {{ ref('int_applicative__product') }} as product
         on CAST(product.id as string) = offer.offer_product_id
 ),
-=======
-with
-    offer_product_data as (
-        select
-            offer.offer_id,
-            coalesce(product.description, offer.offer_description) as offer_description,
-            coalesce(product.product_extra_data, offer.offer_extra_data) as extra_data
-        from {{ source("raw", "applicative_database_offer") }} as offer
-        left join
-            {{ ref("int_applicative__product") }} as product
-            on cast(product.id as string) = offer.offer_product_id
-    ),
->>>>>>> 405a584e
 
     extracted_offers as (
         select
