--- conflicted
+++ resolved
@@ -96,11 +96,6 @@
     so.total_individual_real_revenue,
     so.first_individual_booking_date,
     so.last_individual_booking_date,
-<<<<<<< HEAD
-    subcategories.is_physical_deposit AS physical_goods,
-    subcategories.is_digital_deposit AS digital_goods,
-    subcategories.is_event AS event,
-=======
     so.total_stock_quantity,
     so.total_first_bookings,
     so.last_stock_price,
@@ -108,7 +103,6 @@
     subcategories.is_physical_deposit as physical_goods,
     subcategories.is_digital_deposit digital_goods,
     subcategories.is_event as event,
->>>>>>> ae2eaa84
     subcategories.category_id AS offer_category_id,
     isbn_rayon_editor.rayon,
     isbn_rayon_editor.book_editor,
