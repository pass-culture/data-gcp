--- conflicted
+++ resolved
@@ -33,7 +33,6 @@
         u.user_department_code
     ) as user_department_code,
     u.user_postal_code,
-<<<<<<< HEAD
     CASE
         WHEN u.user_activity in ("Alternant", "Apprenti", "Volontaire") THEN "Apprenti, Alternant, Volontaire en service civique rémunéré"
         WHEN u.user_activity in ("Inactif") THEN "Inactif (ni en emploi ni au chômage), En incapacité de travailler"
@@ -46,29 +45,11 @@
         WHEN u.user_civility = "Mme" THEN "Mme."
         ELSE u.user_civility
     END AS user_civility,
-=======
-    case
-        when u.user_activity in ("Alternant", "Apprenti", "Volontaire") then "Apprenti, Alternant, Volontaire en service civique rémunéré"
-        when u.user_activity in ("Inactif") then "Inactif (ni en emploi ni au chômage), En incapacité de travailler"
-        when u.user_activity in ("Étudiant") then "Etudiant"
-        when u.user_activity in ("Chômeur", "En recherche d'emploi ou chômeur") then "Chômeur, En recherche d'emploi"
-        else u.user_activity
-    end as user_activity,
-    case
-        when u.user_civility in ("M", "M.") then "M."
-        when u.user_civility = "Mme" then "Mme."
-        else u.user_civility
-    end as user_civility,
->>>>>>> cb8993f1
     u.user_school_type,
     u.user_is_active,
     u.user_age,
     u.user_role,
     u.user_birth_date,
-<<<<<<< HEAD
-    CASE WHEN u.user_role IN ("UNDERAGE_BENEFICIARY", "BENEFICIARY") THEN 1 ELSE 0 END AS is_beneficiary,
-=======
-    u.user_cultural_survey_filled_date,
     u.user_address,
     u.user_last_connection_date,
     u.user_is_email_validated,
@@ -76,7 +57,6 @@
     u.user_phone_validation_status,
     u.user_has_validated_email,
     u.user_has_enabled_marketing_push,
->>>>>>> cb8993f1
     ui.user_iris_internal_id,
     ui.user_region_name,
     ui.user_city,
@@ -85,11 +65,11 @@
     ui.user_density_label,
     ui.user_macro_density_label,
     case when ui.qpv_name is not NULL then TRUE else FALSE end as user_is_in_qpv,
-    case when u.user_activity in ("Chômeur", "En recherche d'emploi ou chômeur") then TRUE else FALSE end as user_is_unemployed,
+    case when u.user_activity in ("Chômeur", "En recherche d'emploi ou chômeur","Demandeur d'emploi") then TRUE else FALSE end as user_is_unemployed,
     case when
             (
                 (ui.qpv_name is not NULL)
-                or (u.user_activity in ("Chômeur", "En recherche d'emploi ou chômeur"))
+                or (u.user_activity in ("Chômeur", "En recherche d'emploi ou chômeur","Demandeur d'emploi"))
                 or (ui.user_macro_density_label = "rural")
             )
             then TRUE
