--- conflicted
+++ resolved
@@ -5,21 +5,18 @@
     pre_hook="{{create_humanize_id_function()}}"
 ) }}
 
-<<<<<<< HEAD
-select
-=======
-WITH themes_subscribed AS (
-  SELECT
-    user_id,
-    currently_subscribed_themes,
-    CASE WHEN (currently_subscribed_themes IS NULL OR currently_subscribed_themes = "") THEN FALSE ELSE TRUE END AS is_theme_subscribed
-FROM {{ source("analytics","app_native_logs")}}
-WHERE technical_message_id = "subscription_update"
-QUALIFY ROW_NUMBER() OVER(PARTITION BY user_id ORDER BY partition_date DESC) = 1
+
+with themes_subscribed as (
+    select
+        user_id,
+        currently_subscribed_themes,
+        case when (currently_subscribed_themes is NULL or currently_subscribed_themes = "") then FALSE else TRUE end as is_theme_subscribed
+    from {{ source("analytics","app_native_logs") }}
+    where technical_message_id = "subscription_update"
+    qualify ROW_NUMBER() over (partition by user_id order by partition_date desc) = 1
 )
 
-SELECT
->>>>>>> a8c56bae
+select
     u.user_id,
     u.user_creation_date,
     {{ target_schema }}.humanize_id(u.user_id) as user_humanized_id,
@@ -71,27 +68,17 @@
     case when ui.qpv_name is not NULL then TRUE else FALSE end as user_is_in_qpv,
     case when u.user_activity in ("Chômeur", "En recherche d'emploi ou chômeur") then TRUE else FALSE end as user_is_unemployed,
     case when
-        (
-<<<<<<< HEAD
-            (ui.qpv_name is not NULL)
-            or (u.user_activity in ("Chômeur", "En recherche d'emploi ou chômeur"))
-            or (ui.user_macro_density_label = "rural")
-        )
-        then TRUE
-    else FALSE end as user_is_priority_public
+            (
+                (ui.qpv_name is not NULL)
+                or (u.user_activity in ("Chômeur", "En recherche d'emploi ou chômeur"))
+                or (ui.user_macro_density_label = "rural")
+            )
+            then TRUE
+        else FALSE
+    end as user_is_priority_public,
+    currently_subscribed_themes,
+    is_theme_subscribed
 from {{ source("raw", "applicative_database_user") }} as u
     left join {{ ref("int_api_gouv__address_user_location") }} as ui on ui.user_id = u.user_id
-where u.user_role in ("UNDERAGE_BENEFICIARY", "BENEFICIARY")
-=======
-        (ui.qpv_name IS NOT NULL) 
-        OR (u.user_activity IN ("Chômeur", "En recherche d'emploi ou chômeur"))
-        OR (ui.user_macro_density_label = "rural") 
-        )
-        THEN TRUE ELSE FALSE END AS user_is_priority_public,
-    currently_subscribed_themes,
-    is_theme_subscribed
-FROM {{ source("raw", "applicative_database_user") }} AS u
-LEFT JOIN {{ ref("int_api_gouv__address_user_location") }} AS ui ON ui.user_id = u.user_id
-LEFT JOIN themes_subscribed AS ts ON ts.user_id = u.user_id
-WHERE u.user_role IN ("UNDERAGE_BENEFICIARY", "BENEFICIARY")
->>>>>>> a8c56bae
+    left join themes_subscribed as ts on ts.user_id = u.user_id
+where u.user_role in ("UNDERAGE_BENEFICIARY", "BENEFICIARY")