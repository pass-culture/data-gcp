{{
    config(
        **custom_incremental_config(
            incremental_strategy="insert_overwrite",
            partition_by={"field": "event_date", "data_type": "date"},
            on_schema_change="sync_all_columns",
            require_partition_filter=true,
        )
    )
<<<<<<< HEAD
) }}

with firebase_last_two_days_events as (
    select *
    from {{ source("raw","firebase_events") }}
    where TRUE
        {% if is_incremental() %}
            and event_date between date_sub(date("{{ ds() }}"), interval 3 day) and date("{{ ds() }}")
        {% endif %}
),

native_unnest as (
    select
        event_date,
        user_id,
        user_pseudo_id,
        event_name,
        timestamp_micros(event_timestamp) as event_timestamp,
        timestamp_micros(event_previous_timestamp) as event_previous_timestamp,
        timestamp_micros(event_timestamp) as user_first_touch_timestamp,
        platform,
        traffic_source.name,
        traffic_source.medium,
        traffic_source.source,
        app_info.version as app_version,
        (select event_params.value.double_value from unnest(event_params) event_params where event_params.key = 'offerId') as double_offer_id,
        {{ extract_params_int_value(["ga_session_id",
                                        "ga_session_number",
                                        "shouldUseAlgoliaRecommend",
                                        "searchIsAutocomplete",
                                        "searchIsBasedOnHistory",
                                        "searchOfferIsDuo",
                                        "geo_located",
                                        "enabled"
                                        ]) }}
        {{ extract_params_string_value([
                                    "searchId",
                                    "moduleId",
                                    "moduleName",
                                    "playlistType",
                                    "entryId",
                                    "homeEntryId",
                                    "locationType",
                                    "step",
                                    "searchGenreTypes",
                                    "call_id",
                                    "searchLocationFilter",
                                    "age",
                                    "searchCategories",
                                    "firebase_screen",
                                    "firebase_previous_screen",
                                    "pageName",
                                    "offerId",
                                    "query",
                                    "searchQuery",
                                    "categoryName",
                                    "type",
                                    "venueId",
                                    "bookingId",
                                    "fromOfferId",
                                    "filterTypes",
                                    "filter",
                                    "searchDate",
                                    "searchMaxPrice",
                                    "searchNativeCategories",
                                    "moduleListID",
                                    "index",
                                    "traffic_campaign",
                                    "traffic_source",
                                    "traffic_medium",
                                    "traffic_gen",
                                    "traffic_content",
                                    "toEntryId",
                                    "reco_origin",
                                    "ab_test",
                                    "model_version",
                                    "model_name",
                                    "model_endpoint",
                                    "userStatus",
                                    "social",
                                    "searchView",
                                    "duration",
                                    "appsFlyerUserId",
                                    "accessibilityFilter",
                                    "offers_1_10",
                                    "offers_11_20",
                                    "offers_21_30",
                                    "offers_31_40",
                                    "offers_41_50",
                                    "venues_1_10",
                                    "venues_11_20",
                                    "venues_21_30",
                                    "venues_31_40",
                                    "venues_41_50",
                                    "videoDuration",
                                    "seenDuration",
                                    "youtubeId",
                                    "fromMultivenueOfferId",
                                    ])
                                    }},
        (select event_params.value.string_value from unnest(event_params) event_params where event_params.key = 'from') as origin
    from firebase_last_two_days_events
)
=======
}}
>>>>>>> f1c93384

with
    firebase_last_two_days_events as (
        select *
        from {{ source("raw", "firebase_events") }}
        where
            true
            {% if is_incremental() %}
                and event_date
                between date_sub(date("{{ ds() }}"), interval 3 day) and date(
                    "{{ ds() }}"
                )
            {% endif %}
    ),

    native_unnest as (
        select
            event_date,
            user_id,
            user_pseudo_id,
            event_name,
            timestamp_micros(event_timestamp) as event_timestamp,
            timestamp_micros(event_previous_timestamp) as event_previous_timestamp,
            timestamp_micros(event_timestamp) as user_first_touch_timestamp,
            platform,
            traffic_source.name,
            traffic_source.medium,
            traffic_source.source,
            app_info.version as app_version,
            (
                select event_params.value.double_value
                from unnest(event_params) event_params
                where event_params.key = 'offerId'
            ) as double_offer_id,
            {{
                extract_params_int_value(
                    [
                        "ga_session_id",
                        "ga_session_number",
                        "shouldUseAlgoliaRecommend",
                        "searchIsAutocomplete",
                        "searchIsBasedOnHistory",
                        "searchOfferIsDuo",
                        "geo_located",
                        "enabled",
                    ]
                )
            }}
            {{
                extract_params_string_value(
                    [
                        "searchId",
                        "moduleId",
                        "moduleName",
                        "playlistType",
                        "entryId",
                        "homeEntryId",
                        "locationType",
                        "step",
                        "searchGenreTypes",
                        "call_id",
                        "searchLocationFilter",
                        "age",
                        "searchCategories",
                        "firebase_screen",
                        "firebase_previous_screen",
                        "pageName",
                        "offerId",
                        "query",
                        "searchQuery",
                        "categoryName",
                        "type",
                        "venueId",
                        "bookingId",
                        "fromOfferId",
                        "filterTypes",
                        "filter",
                        "searchDate",
                        "searchMaxPrice",
                        "searchNativeCategories",
                        "moduleListID",
                        "index",
                        "traffic_campaign",
                        "traffic_source",
                        "traffic_medium",
                        "traffic_gen",
                        "traffic_content",
                        "toEntryId",
                        "reco_origin",
                        "ab_test",
                        "model_version",
                        "model_name",
                        "model_endpoint",
                        "userStatus",
                        "social",
                        "searchView",
                        "duration",
                        "appsFlyerUserId",
                        "accessibilityFilter",
                        "offers_1_10",
                        "offers_11_20",
                        "offers_21_30",
                        "offers_31_40",
                        "offers_41_50",
                        "venues_1_10",
                        "venues_11_20",
                        "venues_21_30",
                        "venues_31_40",
                        "venues_41_50",
                        "videoDuration",
                        "seenDuration",
                        "youtubeId",
                    ]
                )
            }},
            (
                select event_params.value.string_value
                from unnest(event_params) event_params
                where event_params.key = 'from'
            ) as origin
        from firebase_last_two_days_events
    )

select
    * except (
        offers_1_10,
        offers_11_20,
        offers_21_30,
        offers_31_40,
        offers_41_50,
        venues_1_10,
        venues_11_20,
        venues_21_30,
        venues_31_40,
        venues_41_50
    ),
    {{ extract_str_to_array_field("offers", 0, 10, 50) }} as displayed_offers,
    {{ extract_str_to_array_field("venues", 0, 10, 50) }} as displayed_venues
from native_unnest<|MERGE_RESOLUTION|>--- conflicted
+++ resolved
@@ -7,113 +7,7 @@
             require_partition_filter=true,
         )
     )
-<<<<<<< HEAD
-) }}
-
-with firebase_last_two_days_events as (
-    select *
-    from {{ source("raw","firebase_events") }}
-    where TRUE
-        {% if is_incremental() %}
-            and event_date between date_sub(date("{{ ds() }}"), interval 3 day) and date("{{ ds() }}")
-        {% endif %}
-),
-
-native_unnest as (
-    select
-        event_date,
-        user_id,
-        user_pseudo_id,
-        event_name,
-        timestamp_micros(event_timestamp) as event_timestamp,
-        timestamp_micros(event_previous_timestamp) as event_previous_timestamp,
-        timestamp_micros(event_timestamp) as user_first_touch_timestamp,
-        platform,
-        traffic_source.name,
-        traffic_source.medium,
-        traffic_source.source,
-        app_info.version as app_version,
-        (select event_params.value.double_value from unnest(event_params) event_params where event_params.key = 'offerId') as double_offer_id,
-        {{ extract_params_int_value(["ga_session_id",
-                                        "ga_session_number",
-                                        "shouldUseAlgoliaRecommend",
-                                        "searchIsAutocomplete",
-                                        "searchIsBasedOnHistory",
-                                        "searchOfferIsDuo",
-                                        "geo_located",
-                                        "enabled"
-                                        ]) }}
-        {{ extract_params_string_value([
-                                    "searchId",
-                                    "moduleId",
-                                    "moduleName",
-                                    "playlistType",
-                                    "entryId",
-                                    "homeEntryId",
-                                    "locationType",
-                                    "step",
-                                    "searchGenreTypes",
-                                    "call_id",
-                                    "searchLocationFilter",
-                                    "age",
-                                    "searchCategories",
-                                    "firebase_screen",
-                                    "firebase_previous_screen",
-                                    "pageName",
-                                    "offerId",
-                                    "query",
-                                    "searchQuery",
-                                    "categoryName",
-                                    "type",
-                                    "venueId",
-                                    "bookingId",
-                                    "fromOfferId",
-                                    "filterTypes",
-                                    "filter",
-                                    "searchDate",
-                                    "searchMaxPrice",
-                                    "searchNativeCategories",
-                                    "moduleListID",
-                                    "index",
-                                    "traffic_campaign",
-                                    "traffic_source",
-                                    "traffic_medium",
-                                    "traffic_gen",
-                                    "traffic_content",
-                                    "toEntryId",
-                                    "reco_origin",
-                                    "ab_test",
-                                    "model_version",
-                                    "model_name",
-                                    "model_endpoint",
-                                    "userStatus",
-                                    "social",
-                                    "searchView",
-                                    "duration",
-                                    "appsFlyerUserId",
-                                    "accessibilityFilter",
-                                    "offers_1_10",
-                                    "offers_11_20",
-                                    "offers_21_30",
-                                    "offers_31_40",
-                                    "offers_41_50",
-                                    "venues_1_10",
-                                    "venues_11_20",
-                                    "venues_21_30",
-                                    "venues_31_40",
-                                    "venues_41_50",
-                                    "videoDuration",
-                                    "seenDuration",
-                                    "youtubeId",
-                                    "fromMultivenueOfferId",
-                                    ])
-                                    }},
-        (select event_params.value.string_value from unnest(event_params) event_params where event_params.key = 'from') as origin
-    from firebase_last_two_days_events
-)
-=======
 }}
->>>>>>> f1c93384
 
 with
     firebase_last_two_days_events as (
@@ -180,6 +74,7 @@
                         "searchCategories",
                         "firebase_screen",
                         "firebase_previous_screen",
+                        "fromMultivenueOfferId",
                         "pageName",
                         "offerId",
                         "query",
