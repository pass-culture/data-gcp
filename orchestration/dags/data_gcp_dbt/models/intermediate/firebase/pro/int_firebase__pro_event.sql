--- conflicted
+++ resolved
@@ -89,13 +89,9 @@
             subcategoryid as offer_subcategory_id,
             choosensuggestedsubcategory as suggested_offer_subcategory_selected,
             status as offer_status,
-<<<<<<< HEAD
-            selected_offers,
             imageCreationStage as image_creation_stage
-=======
             json_extract_array(selected_offers) as selected_offers_array,
             array_length(json_extract_array(selected_offers)) > 1 as multiple_selection
->>>>>>> 169eeaea
         from {{ ref("int_firebase__pro_event_flattened") }}
         {% if is_incremental() %}
             where
