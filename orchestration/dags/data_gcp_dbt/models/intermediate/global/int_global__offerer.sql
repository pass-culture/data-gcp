WITH siren_reference_adage AS (
  SELECT siren,
    max(siren_synchro_adage) AS siren_synchro_adage
  FROM {{ ref('adage')}}
  GROUP BY siren
),

first_dms_adage AS (
SELECT demandeur_entreprise_siren,
    application_status,
    processed_at
FROM {{ ref('dms_pro')}}
WHERE procedure_id IN ('57081', '57189','61589','65028','80264')
QUALIFY row_number() OVER(PARTITION BY demandeur_entreprise_siren ORDER BY application_submitted_at ASC) = 1
),

tagged_partners AS (
SELECT
    offerer_id,
    STRING_AGG(DISTINCT tag_label ORDER BY tag_label) AS partner_type
FROM {{ ref("int_applicative__offerer_tag") }}
WHERE tag_category_name = "comptage"
AND tag_label NOT IN ("Association", "EPN","Collectivité","Pas de tag associé","Auto-Entrepreneur","Compagnie","Tourneur")
GROUP BY offerer_id
),

reimbursement_points AS (
SELECT
    offerer_id
    ,COUNT(DISTINCT venue_id) AS total_reimbursement_points
FROM  {{ ref('int_applicative__venue_reimbursement_point_link') }}
GROUP BY offerer_id
)

SELECT
    ofr.offerer_id,
    ofr.partner_id,
    ofr.offerer_name,
    ofr.offerer_creation_date,
    ofr.offerer_validation_date,
    ofr.first_stock_creation_date,
    ofr.offerer_validation_status,
    ofr.offerer_is_active,
    ofr.first_individual_offer_creation_date,
    ofr.last_individual_offer_creation_date,
    ofr.first_collective_offer_creation_date,
    ofr.last_collective_offer_creation_date,
    ofr.first_offer_creation_date,
    ofr.last_offer_creation_date,
    ofr.first_individual_booking_date,
    ofr.last_individual_booking_date,
    ofr.first_bookable_offer_date,
    ofr.last_bookable_offer_date,
    ofr.first_individual_bookable_offer_date,
    ofr.last_individual_bookable_offer_date,
    ofr.first_collective_bookable_offer_date,
    ofr.last_collective_bookable_offer_date,
    ofr.first_booking_date,
    ofr.last_booking_date,
    ofr.total_non_cancelled_individual_bookings,
    ofr.total_non_cancelled_collective_bookings,
    ofr.total_non_cancelled_bookings,
    ofr.total_used_bookings,
    ofr.total_used_individual_bookings,
    ofr.total_used_collective_bookings,
    ofr.total_individual_theoretic_revenue,
    ofr.total_individual_real_revenue,
    ofr.total_collective_theoretic_revenue,
    ofr.total_collective_real_revenue,
    ofr.total_theoretic_revenue,
    ofr.total_real_revenue,
    ofr.total_current_year_real_revenue,
    ofr.first_collective_booking_date,
    ofr.last_collective_booking_date,
    ofr.total_created_individual_offers,
    ofr.total_created_collective_offers,
    ofr.total_created_offers,
    ofr.total_bookable_individual_offers,
    ofr.total_bookable_collective_offers,
    ofr.total_bookable_offers,
    ofr.offerer_department_code,
    ofr.offerer_postal_code,
    ofr.offerer_siren,
    ofr.is_active_last_30days,
    ofr.is_active_current_year,
    ofr.is_individual_active_last_30days,
    ofr.is_individual_active_current_year,
    ofr.is_collective_active_last_30days,
    ofr.is_collective_active_current_year,
    ofr.top_real_revenue_venue_type,
    ofr.top_bookings_venue_type,
    region_department.region_name AS offerer_region_name,
    ofr.offerer_city,
    region_department.academy_name,
    siren_data.activitePrincipaleUniteLegale AS legal_unit_business_activity_code,
    label_unite_legale AS legal_unit_business_activity_label,
    siren_data.categorieJuridiqueUniteLegale AS legal_unit_legal_category_code,
    label_categorie_juridique AS legal_unit_legal_category_label,
    CASE WHEN siren_data.activitePrincipaleUniteLegale = '84.11Z' THEN TRUE ELSE FALSE END AS is_local_authority,
    ofr.total_managed_venues,
    ofr.total_physical_managed_venues,
    ofr.total_permanent_managed_venues,
    ofr.all_physical_venues_types,
    ofr.total_administrative_venues,
    ofr.total_venues,
    ofr.offerer_humanized_id,
    COALESCE(first_dms_adage.application_status, 'dms_adage_non_depose') AS first_dms_adage_status,
    first_dms_adage_accepted.processed_at AS dms_accepted_at,
    siren_reference_adage.siren IS NOT NULL AS is_reference_adage,
    CASE WHEN siren_reference_adage.siren IS NULL THEN FALSE ELSE siren_synchro_adage END AS is_synchro_adage,
<<<<<<< HEAD
    tagged_partners.partner_type
=======
    tagged_partners.partner_type,
    rp.total_reimbursement_points
>>>>>>> 7ba0013a
FROM {{ ref('int_applicative__offerer') }} AS ofr
LEFT JOIN {{ source('analytics', 'region_department') }} AS region_department ON ofr.offerer_department_code = region_department.num_dep
LEFT JOIN {{ source('clean', 'siren_data') }} AS siren_data ON siren_data.siren = ofr.offerer_siren
LEFT JOIN {{ source('analytics', 'siren_data_labels') }} AS siren_data_labels ON siren_data_labels.activitePrincipaleUniteLegale = siren_data.activitePrincipaleUniteLegale
                                            AND CAST(siren_data_labels.categorieJuridiqueUniteLegale AS STRING) = CAST(siren_data.categorieJuridiqueUniteLegale AS STRING)
LEFT JOIN first_dms_adage ON first_dms_adage.demandeur_entreprise_siren = ofr.offerer_siren
LEFT JOIN first_dms_adage AS first_dms_adage_accepted ON
    first_dms_adage_accepted.demandeur_entreprise_siren = ofr.offerer_siren
    AND first_dms_adage_accepted.application_status = "accepte"
LEFT JOIN siren_reference_adage ON ofr.offerer_siren = siren_reference_adage.siren
LEFT JOIN tagged_partners ON ofr.offerer_id = tagged_partners.offerer_id
LEFT JOIN reimbursement_points AS rp ON rp.offerer_id = ofr.offerer_id
QUALIFY ROW_NUMBER() OVER (PARTITION BY offerer_siren ORDER BY siren_data.update_date DESC) = 1<|MERGE_RESOLUTION|>--- conflicted
+++ resolved
@@ -108,12 +108,8 @@
     first_dms_adage_accepted.processed_at AS dms_accepted_at,
     siren_reference_adage.siren IS NOT NULL AS is_reference_adage,
     CASE WHEN siren_reference_adage.siren IS NULL THEN FALSE ELSE siren_synchro_adage END AS is_synchro_adage,
-<<<<<<< HEAD
-    tagged_partners.partner_type
-=======
     tagged_partners.partner_type,
     rp.total_reimbursement_points
->>>>>>> 7ba0013a
 FROM {{ ref('int_applicative__offerer') }} AS ofr
 LEFT JOIN {{ source('analytics', 'region_department') }} AS region_department ON ofr.offerer_department_code = region_department.num_dep
 LEFT JOIN {{ source('clean', 'siren_data') }} AS siren_data ON siren_data.siren = ofr.offerer_siren
@@ -126,4 +122,4 @@
 LEFT JOIN siren_reference_adage ON ofr.offerer_siren = siren_reference_adage.siren
 LEFT JOIN tagged_partners ON ofr.offerer_id = tagged_partners.offerer_id
 LEFT JOIN reimbursement_points AS rp ON rp.offerer_id = ofr.offerer_id
-QUALIFY ROW_NUMBER() OVER (PARTITION BY offerer_siren ORDER BY siren_data.update_date DESC) = 1+QUALIFY ROW_NUMBER() OVER (PARTITION BY offerer_siren ORDER BY siren_data.update_date DESC) = 1
