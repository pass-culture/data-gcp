--- conflicted
+++ resolved
@@ -1,53 +1,49 @@
 {{
-<<<<<<< HEAD
     config(
         materialized = "view"
     )
-=======
-    config(**custom_table_config())
->>>>>>> 3a9fffea
  }}
 
 
 with bookings_deposit_grouped_by_user as (
     select
         b.user_id,
-        COUNT(case when stock_id is not NULL and offer_name is not NULL then booking_id end) as total_individual_bookings,
-        COUNT(case when not booking_is_cancelled and offer_name is not NULL then booking_id end) as total_non_cancelled_individual_bookings,
-        SUM(case when booking_is_used then booking_intermediary_amount end) as total_actual_amount_spent,
-        SUM(case when not booking_is_cancelled then booking_intermediary_amount end) as total_theoretical_amount_spent,
-        MIN(case when not booking_is_cancelled then booking_created_at end) as first_individual_booking_date,
-        MAX(booking_created_at) as last_individual_booking_date,
-        MIN(case when booking_amount > 0 then booking_creation_date end) as booking_creation_date_first,
-        SUM(case when physical_goods and offer_url is NULL and not booking_is_cancelled then booking_intermediary_amount end) as total_theoretical_amount_spent_in_physical_goods,
-        SUM(case when event
+        count(case when stock_id is not null and offer_name is not null then booking_id end) as total_individual_bookings,
+        count(case when not booking_is_cancelled and offer_name is not null then booking_id end) as total_non_cancelled_individual_bookings,
+        sum(case when booking_is_used then booking_intermediary_amount end) as total_actual_amount_spent,
+        sum(case when not booking_is_cancelled then booking_intermediary_amount end) as total_theoretical_amount_spent,
+        min(case when not booking_is_cancelled then booking_created_at end) as first_individual_booking_date,
+        max(booking_created_at) as last_individual_booking_date,
+        min(case when booking_amount > 0 then booking_creation_date end) as booking_creation_date_first,
+        sum(case when physical_goods and offer_url is null and not booking_is_cancelled then booking_intermediary_amount end) as total_theoretical_amount_spent_in_physical_goods,
+        sum(case when event
                 and not booking_is_cancelled then booking_intermediary_amount
         end) as total_theoretical_amount_spent_in_outings,
-        COUNT(distinct case when not booking_is_cancelled then offer_subcategory_id end) as total_distinct_booking_types,
-        MIN(case when not booking_is_cancelled then booking_creation_date end) as first_booking_date,
-        MAX(case when user_booking_id_rank = 1 then offer_subcategory_id end) as first_booking_type,
-        MIN(case when COALESCE(booking_amount, 0) > 0 then booking_creation_date end) as first_paid_booking_date,
-        MAX(case when user_booking_rank = 2 and not booking_is_cancelled then booking_creation_date end) as second_booking_date,
-        SUM(case when deposit_rank_desc = 1
+        count(distinct case when not booking_is_cancelled then offer_subcategory_id end) as total_distinct_booking_types,
+        min(case when not booking_is_cancelled then booking_creation_date end) as first_booking_date,
+        max(case when user_booking_id_rank = 1 then offer_subcategory_id end) as first_booking_type,
+        min(case when coalesce(booking_amount, 0) > 0 then booking_creation_date end) as first_paid_booking_date,
+        max(case when user_booking_rank = 2 and not booking_is_cancelled then booking_creation_date end) as second_booking_date,
+        sum(case when deposit_rank_desc = 1
                 and not booking_is_cancelled then booking_intermediary_amount
         end) as total_deposit_theoretical_amount_spent,
-        SUM(case when not booking_is_cancelled
+        sum(case when not booking_is_cancelled
                 and deposit_rank_desc = 1
                 and booking_is_used
                 then booking_intermediary_amount
         end) as total_deposit_actual_amount_spent,
-        SUM(case when not booking_is_cancelled
+        sum(case when not booking_is_cancelled
                 and digital_goods
-                and offer_url is not NULL then booking_intermediary_amount
+                and offer_url is not null then booking_intermediary_amount
         end) as total_theoretical_amount_spent_in_digital_goods,
-        SUM(case when deposit_rank_desc = 1
+        sum(case when deposit_rank_desc = 1
                 and digital_goods
-                and offer_url is not NULL
+                and offer_url is not null
                 and not booking_is_cancelled then booking_intermediary_amount
         end) as total_last_deposit_amount_spent_in_digital_goods,
-        MAX(case when offer_subcategory_id = 'ACTIVATION_THING'
-                and booking_used_date is not NULL then booking_used_date
-            else NULL
+        max(case when offer_subcategory_id = 'ACTIVATION_THING'
+                and booking_used_date is not null then booking_used_date
+            else null
         end) as user_activation_date
     from {{ ref('int_global__booking') }} as b
         left join {{ ref('int_applicative__deposit') }} as d on d.deposit_id = b.deposit_id
@@ -58,11 +54,11 @@
 deposit_grouped_by_user as (
     select
         user_id,
-        MIN(deposit_creation_date) as first_deposit_creation_date,
-        MIN(deposit_amount) as first_deposit_amount,
-        MAX(deposit_amount) as last_deposit_amount,
-        MAX(deposit_expiration_date) as last_deposit_expiration_date,
-        SUM(deposit_amount) as total_deposit_amount
+        min(deposit_creation_date) as first_deposit_creation_date,
+        min(deposit_amount) as first_deposit_amount,
+        max(deposit_amount) as last_deposit_amount,
+        max(deposit_expiration_date) as last_deposit_expiration_date,
+        sum(deposit_amount) as total_deposit_amount
     from {{ ref('int_applicative__deposit') }}
     group by user_id
 ),
@@ -81,18 +77,18 @@
         user_id,
         booking_created_at,
         offer_subcategory_id,
-        RANK() over (
+        rank() over (
             partition by
                 user_id,
                 offer_subcategory_id
             order by booking_created_at
         ) as same_category_booking_rank,
-        RANK() over (
+        rank() over (
             partition by user_id
             order by booking_created_at asc
         ) as user_booking_rank
     from {{ ref('int_global__booking') }}
-    where booking_is_cancelled is FALSE
+    where booking_is_cancelled is false
 ),
 
 date_of_bookings_on_third_product as (
@@ -101,7 +97,7 @@
         booking_created_at as booking_on_third_product_date
     from ranked_for_bookings_not_canceled
     where same_category_booking_rank = 1
-    qualify RANK() over (
+    qualify rank() over (
         partition by user_id
         order by booking_created_at
     ) = 3
@@ -114,7 +110,7 @@
         offer_subcategory_id as first_paid_booking_type
     from {{ ref('mrt_global__booking') }}
     where booking_amount > 0
-    qualify RANK() over (
+    qualify rank() over (
         partition by user_id
         order by
             booking_created_at
@@ -154,8 +150,8 @@
     bdgu.first_booking_date,
     bdgu.second_booking_date,
     dbtp.booking_on_third_product_date,
-    COALESCE(bdgu.total_individual_bookings, 0) as total_individual_bookings,
-    COALESCE(bdgu.total_non_cancelled_individual_bookings, 0) as total_non_cancelled_individual_bookings,
+    coalesce(bdgu.total_individual_bookings, 0) as total_individual_bookings,
+    coalesce(bdgu.total_non_cancelled_individual_bookings, 0) as total_non_cancelled_individual_bookings,
     bdgu.total_actual_amount_spent,
     bdgu.total_theoretical_amount_spent,
     bdgu.total_theoretical_amount_spent_in_digital_goods,
@@ -168,9 +164,9 @@
     dgu.last_deposit_amount - bdgu.total_deposit_theoretical_amount_spent as total_theoretical_remaining_credit,
     bdgu.last_individual_booking_date as last_booking_date,
     bdgu.booking_creation_date_first,
-    DATE_DIFF(bdgu.first_individual_booking_date, dgu.first_deposit_creation_date, day) as days_between_activation_date_and_first_booking_date,
-    DATE_DIFF(bdgu.booking_creation_date_first, dgu.first_deposit_creation_date, day) as days_between_activation_date_and_first_booking_paid,
-    COALESCE(user_activation_date, user_creation_date) as user_activation_date,
+    date_diff(bdgu.first_individual_booking_date, dgu.first_deposit_creation_date, day) as days_between_activation_date_and_first_booking_date,
+    date_diff(bdgu.booking_creation_date_first, dgu.first_deposit_creation_date, day) as days_between_activation_date_and_first_booking_paid,
+    coalesce(user_activation_date, user_creation_date) as user_activation_date,
     bdgu.first_booking_type,
     first_paid_booking_type.first_paid_booking_type,
     bdgu.total_distinct_booking_types,
@@ -178,11 +174,11 @@
     dgu.first_deposit_amount as user_deposit_initial_amount,
     dgu.last_deposit_expiration_date as user_deposit_expiration_date,
     case when (
-            TIMESTAMP(dgu.last_deposit_expiration_date) >= CURRENT_TIMESTAMP()
-            and COALESCE(bdgu.total_deposit_actual_amount_spent, 0) < dgu.last_deposit_amount
+            timestamp(dgu.last_deposit_expiration_date) >= current_timestamp()
+            and coalesce(bdgu.total_deposit_actual_amount_spent, 0) < dgu.last_deposit_amount
         )
-        and u.user_is_active then TRUE
-        else FALSE
+        and u.user_is_active then true
+        else false
     end as user_is_current_beneficiary
 from {{ ref('int_applicative__user') }} as u
     left join {{ ref('int_applicative__action_history') }} as ah on ah.user_id = u.user_id and ah.action_history_rk = 1
