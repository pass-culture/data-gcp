--- conflicted
+++ resolved
@@ -4,62 +4,51 @@
     )
  }}
 
-<<<<<<< HEAD
+
 with bookings_deposit_grouped_by_user as (
     select
         b.user_id,
-        COUNT(booking_id) as total_individual_bookings,
-        COUNT(case when not booking_is_cancelled then booking_id end) as total_non_cancelled_individual_bookings,
+        COUNT(case when stock_id is not NULL and offer_name is not NULL then booking_id end) as total_individual_bookings,
+        COUNT(case when not booking_is_cancelled and offer_name is not NULL then booking_id end) as total_non_cancelled_individual_bookings,
         SUM(case when booking_is_used then booking_intermediary_amount end) as total_actual_amount_spent,
         SUM(case when not booking_is_cancelled then booking_intermediary_amount end) as total_theoretical_amount_spent,
         MIN(case when not booking_is_cancelled then booking_created_at end) as first_individual_booking_date,
         MAX(booking_created_at) as last_individual_booking_date,
         MIN(case when booking_amount > 0 then booking_creation_date end) as booking_creation_date_first,
-        SUM(case when physical_goods and offer_url is NULL and not booking_is_cancelled then booking_intermediary_amount end) as total_actual_amount_spent_in_physical_goods,
-        SUM(case
-            when
-                event
+        SUM(case when physical_goods and offer_url is NULL and not booking_is_cancelled then booking_intermediary_amount end) as total_theoretical_amount_spent_in_physical_goods,
+        SUM(case when event
                 and not booking_is_cancelled then booking_intermediary_amount
         end) as total_theoretical_amount_spent_in_outings,
-        COUNT(distinct case when not booking_is_cancelled then offer_subcategory_id end) as total_distinct_types,
-        MIN(case when user_booking_rank = 2 and not booking_is_cancelled then booking_creation_date end) as first_booking_date,
+        COUNT(distinct case when not booking_is_cancelled then offer_subcategory_id end) as total_distinct_booking_types,
+        MIN(case when not booking_is_cancelled then booking_creation_date end) as first_booking_date,
         MAX(case when user_booking_id_rank = 1 then offer_subcategory_id end) as first_booking_type,
         MIN(case when COALESCE(booking_amount, 0) > 0 then booking_creation_date end) as first_paid_booking_date,
         MAX(case when user_booking_rank = 2 and not booking_is_cancelled then booking_creation_date end) as second_booking_date,
-        SUM(case when deposit_rank_desc = 1 then booking_intermediary_amount end) as deposit_theoretical_amount_spent,
-        SUM(case
-            when
-                not booking_is_cancelled
+        SUM(case when deposit_rank_desc = 1
+                and not booking_is_cancelled then booking_intermediary_amount
+        end) as total_deposit_theoretical_amount_spent,
+        SUM(case when not booking_is_cancelled
                 and deposit_rank_desc = 1
                 and booking_is_used
                 then booking_intermediary_amount
-        end) as deposit_actual_amount_spent,
-        SUM(case
-            when
-                deposit_rank_desc = 1
-                and not booking_is_cancelled
-                and digital_goods = TRUE and offer_url is not NULL
-                then booking_intermediary_amount
-        end) as total_actual_amount_spent_in_digital_goods,
-        SUM(case
-            when
-                deposit_rank_desc = 1
-                and digital_goods = TRUE and offer_url is not NULL
-                then booking_intermediary_amount
+        end) as total_deposit_actual_amount_spent,
+        SUM(case when not booking_is_cancelled
+                and digital_goods
+                and offer_url is not NULL then booking_intermediary_amount
         end) as total_theoretical_amount_spent_in_digital_goods,
-        MAX(d.deposit_id) as last_deposit_id,
-        MAX(case
-            when
-                offer_subcategory_id = 'ACTIVATION_THING'
+        SUM(case when deposit_rank_desc = 1
+                and digital_goods
+                and offer_url is not NULL
+                and not booking_is_cancelled then booking_intermediary_amount
+        end) as total_last_deposit_amount_spent_in_digital_goods,
+        MAX(case when offer_subcategory_id = 'ACTIVATION_THING'
                 and booking_used_date is not NULL then booking_used_date
             else NULL
         end) as user_activation_date
     from {{ ref('int_global__booking') }} as b
-        left join {{ ref('int_applicative__deposit') }}
-            as d on d.deposit_id = b.deposit_id
-        and deposit_rank_desc = 1
+        left join {{ ref('int_applicative__deposit') }} as d on d.deposit_id = b.deposit_id
+            and deposit_rank_desc = 1
     group by user_id
-
 ),
 
 deposit_grouped_by_user as (
@@ -70,28 +59,19 @@
         MAX(deposit_amount) as last_deposit_amount,
         MAX(deposit_expiration_date) as last_deposit_expiration_date,
         SUM(deposit_amount) as total_deposit_amount
-    from
-        {{ ref('int_applicative__deposit') }}
+    from {{ ref('int_applicative__deposit') }}
     group by user_id
 ),
 
 user_agg_deposit_data as (
     select
-        user_deposit_agg.*,
-        case
-            when last_deposit_amount < 300 then 'GRANT_15_17'
-            else 'GRANT_18'
-        end as current_deposit_type,
-        case
-            when first_deposit_amount < 300 then 'GRANT_15_17'
-            else 'GRANT_18'
-        end as first_deposit_type
-    from
-        deposit_grouped_by_user user_deposit_agg
+        user_id,
+        case when last_deposit_amount < 300 then 'GRANT_15_17' else 'GRANT_18' end as current_deposit_type,
+        case when first_deposit_amount < 300 then 'GRANT_15_17' else 'GRANT_18' end as first_deposit_type
+    from deposit_grouped_by_user
 ),
 
 ranked_for_bookings_not_canceled as (
-
     select
         booking_id,
         user_id,
@@ -109,84 +89,6 @@
         ) as user_booking_rank
     from {{ ref('int_global__booking') }}
     where booking_is_cancelled is FALSE
-
-=======
-WITH bookings_deposit_grouped_by_user AS (
-    SELECT b.user_id,
-        COUNT(CASE WHEN stock_id IS NOT NULL AND offer_name IS NOT NULL THEN booking_id END) AS total_individual_bookings,
-        COUNT(CASE WHEN NOT booking_is_cancelled AND offer_name IS NOT NULL THEN booking_id END) AS total_non_cancelled_individual_bookings,
-        SUM(CASE WHEN booking_is_used THEN booking_intermediary_amount END) AS total_actual_amount_spent,
-        SUM(CASE WHEN NOT booking_is_cancelled THEN booking_intermediary_amount END) AS total_theoretical_amount_spent,
-        MIN(CASE WHEN NOT booking_is_cancelled THEN booking_created_at END) AS first_individual_booking_date,
-        MAX(booking_created_at) AS last_individual_booking_date,
-        MIN(CASE WHEN booking_amount > 0 THEN booking_creation_date END) AS booking_creation_date_first,
-        SUM(CASE WHEN physical_goods AND offer_url IS NULL AND NOT booking_is_cancelled THEN booking_intermediary_amount END) AS total_theoretical_amount_spent_in_physical_goods,
-        SUM(CASE WHEN event
-            AND NOT booking_is_cancelled THEN booking_intermediary_amount END) AS total_theoretical_amount_spent_in_outings,
-        COUNT(DISTINCT CASE WHEN NOT booking_is_cancelled THEN offer_subcategory_id END) AS total_distinct_booking_types,
-        MIN(CASE WHEN NOT booking_is_cancelled THEN booking_creation_date END) AS first_booking_date,
-        MAX(CASE WHEN user_booking_id_rank = 1 THEN offer_subcategory_id END) AS first_booking_type,
-        MIN(CASE WHEN COALESCE(booking_amount, 0) > 0 THEN booking_creation_date END) AS first_paid_booking_date,
-        MAX(CASE WHEN user_booking_rank = 2 AND NOT booking_is_cancelled THEN booking_creation_date END) AS second_booking_date,
-        SUM(CASE WHEN deposit_rank_desc = 1
-            AND NOT booking_is_cancelled THEN booking_intermediary_amount END) AS total_deposit_theoretical_amount_spent,
-        SUM(CASE WHEN NOT booking_is_cancelled
-            AND deposit_rank_desc =1
-            AND booking_is_used
-            THEN booking_intermediary_amount END) AS total_deposit_actual_amount_spent,
-        SUM(CASE WHEN NOT booking_is_cancelled
-            AND digital_goods
-            AND offer_url IS NOT NULL THEN booking_intermediary_amount
-            END) AS total_theoretical_amount_spent_in_digital_goods,
-        SUM(CASE WHEN deposit_rank_desc =1
-            AND digital_goods
-            AND offer_url IS NOT NULL
-            AND NOT booking_is_cancelled THEN booking_intermediary_amount
-            END) AS total_last_deposit_amount_spent_in_digital_goods,
-        MAX(CASE WHEN offer_subcategory_id = 'ACTIVATION_THING'
-            AND booking_used_date IS NOT NULL THEN booking_used_date
-            ELSE NULL END) AS user_activation_date
-    FROM {{ ref('int_global__booking')}} AS b
-    LEFT JOIN {{ ref('int_applicative__deposit') }} AS d ON d.deposit_id = b.deposit_id
-        AND deposit_rank_desc = 1
-    GROUP BY user_id
-),
-
-deposit_grouped_by_user AS (
-    SELECT user_id,
-        MIN(deposit_creation_date) AS first_deposit_creation_date,
-        MIN(deposit_amount) AS first_deposit_amount,
-        MAX(deposit_amount) AS last_deposit_amount,
-        MAX(deposit_expiration_date) AS last_deposit_expiration_date,
-        SUM(deposit_amount) AS total_deposit_amount
-    FROM {{ ref('int_applicative__deposit')}}
-    GROUP BY user_id
-),
-
-user_agg_deposit_data AS (
-    SELECT user_id,
-        CASE WHEN last_deposit_amount < 300 THEN 'GRANT_15_17' ELSE 'GRANT_18' END AS current_deposit_type,
-        CASE WHEN first_deposit_amount < 300 THEN 'GRANT_15_17' ELSE 'GRANT_18' END AS first_deposit_type
-    FROM deposit_grouped_by_user
-),
-
-ranked_for_bookings_not_canceled AS (
-SELECT booking_id,
-    user_id,
-    booking_created_at,
-    offer_subcategory_id,
-    RANK() OVER (
-        PARTITION BY user_id,
-        offer_subcategory_id
-        ORDER BY booking_created_at
-    ) AS same_category_booking_rank,
-    RANK() OVER (
-        PARTITION BY user_id
-        ORDER BY booking_created_at ASC
-    ) AS user_booking_rank
-FROM {{ ref('int_global__booking') }}
-WHERE booking_is_cancelled IS FALSE
->>>>>>> a8c56bae
 ),
 
 date_of_bookings_on_third_product as (
@@ -201,14 +103,8 @@
     ) = 3
 ),
 
-<<<<<<< HEAD
-
 first_paid_booking_type as (
     select
-=======
-first_paid_booking_type AS (
-    SELECT
->>>>>>> a8c56bae
         user_id,
         offer_subcategory_id as first_paid_booking_type
     from {{ ref('mrt_global__booking') }}
@@ -220,12 +116,8 @@
     ) = 1
 )
 
-<<<<<<< HEAD
 
 select
-=======
-SELECT
->>>>>>> a8c56bae
     u.user_id,
     u.user_department_code,
     u.user_postal_code,
@@ -268,29 +160,25 @@
     bdgu.total_last_deposit_amount_spent_in_digital_goods,
     bdgu.total_deposit_actual_amount_spent,
     dgu.last_deposit_amount,
-<<<<<<< HEAD
-    dgu.last_deposit_amount - bdgu.deposit_theoretical_amount_spent as total_theoretical_remaining_credit,
+    dgu.last_deposit_amount - bdgu.total_deposit_theoretical_amount_spent as total_theoretical_remaining_credit,
     bdgu.last_individual_booking_date as last_booking_date,
-=======
-    dgu.last_deposit_amount - bdgu.total_deposit_theoretical_amount_spent AS total_theoretical_remaining_credit,
-    bdgu.last_individual_booking_date AS last_booking_date,
->>>>>>> a8c56bae
     bdgu.booking_creation_date_first,
     DATE_DIFF(bdgu.first_individual_booking_date, dgu.first_deposit_creation_date, day) as days_between_activation_date_and_first_booking_date,
     DATE_DIFF(bdgu.booking_creation_date_first, dgu.first_deposit_creation_date, day) as days_between_activation_date_and_first_booking_paid,
     COALESCE(user_activation_date, user_creation_date) as user_activation_date,
     bdgu.first_booking_type,
     first_paid_booking_type.first_paid_booking_type,
-<<<<<<< HEAD
-    bdgu.total_distinct_types,
+    bdgu.total_distinct_booking_types,
     ah.action_history_reason as user_suspension_reason,
     dgu.first_deposit_amount as user_deposit_initial_amount,
     dgu.last_deposit_expiration_date as user_deposit_expiration_date,
     case when (
-        TIMESTAMP(dgu.last_deposit_expiration_date) >= CURRENT_TIMESTAMP()
-        and COALESCE(bdgu.deposit_actual_amount_spent, 0) < dgu.last_deposit_amount
-    )
-    and u.user_is_active then TRUE else FALSE end as user_is_current_beneficiary
+            TIMESTAMP(dgu.last_deposit_expiration_date) >= CURRENT_TIMESTAMP()
+            and COALESCE(bdgu.total_deposit_actual_amount_spent, 0) < dgu.last_deposit_amount
+        )
+        and u.user_is_active then TRUE
+        else FALSE
+    end as user_is_current_beneficiary
 from {{ ref('int_applicative__user') }} as u
     left join {{ ref('int_applicative__action_history') }} as ah on ah.user_id = u.user_id and ah.action_history_rk = 1
     inner join user_agg_deposit_data as ud on ud.user_id = u.user_id
@@ -299,23 +187,6 @@
     left join date_of_bookings_on_third_product as dbtp on dbtp.user_id = u.user_id
     left join first_paid_booking_type on u.user_id = first_paid_booking_type.user_id
 where
-=======
-    bdgu.total_distinct_booking_types,
-    ah.action_history_reason AS user_suspension_reason,
-    dgu.first_deposit_amount AS user_deposit_initial_amount,
-    dgu.last_deposit_expiration_date AS user_deposit_expiration_date,
-    CASE WHEN ( TIMESTAMP(dgu.last_deposit_expiration_date ) >= CURRENT_TIMESTAMP()
-            AND COALESCE(bdgu.total_deposit_actual_amount_spent,0) < dgu.last_deposit_amount )
-        AND u.user_is_active THEN TRUE ELSE FALSE END AS user_is_current_beneficiary
-FROM {{ ref('int_applicative__user') }} AS u
-LEFT JOIN {{ ref('int_applicative__action_history')}} AS ah ON ah.user_id = u.user_id AND ah.action_history_rk = 1
-INNER JOIN user_agg_deposit_data AS ud ON ud.user_id = u.user_id
-LEFT JOIN deposit_grouped_by_user AS dgu ON dgu.user_id = u.user_id
-LEFT JOIN bookings_deposit_grouped_by_user AS bdgu ON bdgu.user_id = u.user_id
-LEFT JOIN date_of_bookings_on_third_product AS dbtp ON dbtp.user_id = u.user_id
-LEFT JOIN first_paid_booking_type ON u.user_id = first_paid_booking_type.user_id
-WHERE
->>>>>>> a8c56bae
     (
         user_is_active
         or action_history_reason = 'upon user request'
