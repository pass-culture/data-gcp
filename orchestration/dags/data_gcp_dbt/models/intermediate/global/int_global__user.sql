--- conflicted
+++ resolved
@@ -100,12 +100,9 @@
     ah.action_history_reason as user_suspension_reason,
     dgu.first_deposit_amount,
     dgu.last_deposit_expiration_date,
-<<<<<<< HEAD
     dgu.last_recredit_date,
     dgu.total_recredit,
     dgu.total_recredit_amount,
-=======
->>>>>>> 2bf4f1a3
     coalesce(
         u.user_activity = "Chômeur, En recherche d'emploi", false
     ) as user_is_unemployed,
