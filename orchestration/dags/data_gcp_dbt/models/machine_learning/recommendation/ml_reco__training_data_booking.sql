--- conflicted
+++ resolved
@@ -15,13 +15,6 @@
     extract(hour from booking.booking_created_at) as event_hour,
     extract(dayofweek from booking.booking_created_at) as event_day,
     extract(month from booking.booking_created_at) as event_month
-<<<<<<< HEAD
-from {{ ref("int_global__booking") }} as booking
-inner join {{ ref("int_global__offer") }} as offer on booking.offer_id = offer.offer_id
-inner join
-    {{ ref("int_global__user_beneficiary") }} as user on booking.user_id = user.user_id
-=======
 from {{ ref("mrt_global__booking") }} as booking
 inner join {{ ref("mrt_global__offer") }} as offer on booking.offer_id = offer.offer_id
->>>>>>> bd60603a
 where booking.booking_creation_date >= date_sub(date("{{ ds() }}"), interval 6 month)