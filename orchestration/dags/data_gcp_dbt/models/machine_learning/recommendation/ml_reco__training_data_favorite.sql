--- conflicted
+++ resolved
@@ -23,17 +23,10 @@
     events.user_id,
     cast(user.user_age as int64) as user_age,
     "FAVORITE" as event_type,
-<<<<<<< HEAD
-    event_date,
-    event_hour,
-    event_day,
-    event_month,
-=======
     events.event_date,
     events.event_hour,
     events.event_day,
     events.event_month,
->>>>>>> bd60603a
     offer.item_id,
     offer.offer_subcategory_id,
     offer.offer_category_id,
@@ -43,11 +36,5 @@
     offer.venue_id,
     offer.venue_name
 from events
-<<<<<<< HEAD
-inner join {{ ref("int_global__offer") }} as offer on events.offer_id = offer.offer_id
-inner join
-    {{ ref("int_global__user_beneficiary") }} as user on events.user_id = user.user_id
-=======
 inner join {{ ref("mrt_global__offer") }} as offer on events.offer_id = offer.offer_id
-inner join {{ ref("mrt_global__user") }} as user on events.user_id = user.user_id  -- noqa: RF04
->>>>>>> bd60603a
+inner join {{ ref("mrt_global__user_beneficiary") }} as user on events.user_id = user.user_id  -- noqa: RF04