-- noqa: disable=all
<<<<<<< HEAD
-- noqa: disable=all
=======
>>>>>>> 94eee7fc
{{ config(**custom_table_config(materialized="view")) }}

with
    events as (
        select
            user_id,
            offer_id,
            event_date,
            extract(hour from event_timestamp) as event_hour,
            extract(dayofweek from event_timestamp) as event_day,
            extract(month from event_timestamp) as event_month
        from {{ ref("int_firebase__native_event") }}
        where
            event_name = "HasAddedOfferToFavorites"
            and event_date >= date_sub(date("{{ ds() }}"), interval 6 month)
            and user_id is not null
            and offer_id is not null
            and offer_id != "NaN"
<<<<<<< HEAD
            and offer_id != "NaN"
    )


=======
    )

>>>>>>> 94eee7fc
select
    events.user_id,
    cast(user.user_age as int64) as user_age,
    "FAVORITE" as event_type,
    event_date,
    event_hour,
    event_day,
    event_month,
    offer.item_id,
    offer.offer_subcategory_id,
    offer.offer_category_id,
<<<<<<< HEAD
    offer.item_id,
    offer.offer_subcategory_id,
    offer.offer_category_id,
=======
>>>>>>> 94eee7fc
    offer.genres,
    offer.rayon,
    offer.type,
    offer.venue_id,
    offer.venue_name
<<<<<<< HEAD
    offer.venue_name
=======
>>>>>>> 94eee7fc
from events
inner join {{ ref("int_global__offer") }} as offer on events.offer_id = offer.offer_id
inner join
    {{ ref("int_global__user_beneficiary") }} as user on events.user_id = user.user_id<|MERGE_RESOLUTION|>--- conflicted
+++ resolved
@@ -1,8 +1,4 @@
 -- noqa: disable=all
-<<<<<<< HEAD
--- noqa: disable=all
-=======
->>>>>>> 94eee7fc
 {{ config(**custom_table_config(materialized="view")) }}
 
 with
@@ -21,15 +17,8 @@
             and user_id is not null
             and offer_id is not null
             and offer_id != "NaN"
-<<<<<<< HEAD
-            and offer_id != "NaN"
     )
 
-
-=======
-    )
-
->>>>>>> 94eee7fc
 select
     events.user_id,
     cast(user.user_age as int64) as user_age,
@@ -41,21 +30,11 @@
     offer.item_id,
     offer.offer_subcategory_id,
     offer.offer_category_id,
-<<<<<<< HEAD
-    offer.item_id,
-    offer.offer_subcategory_id,
-    offer.offer_category_id,
-=======
->>>>>>> 94eee7fc
     offer.genres,
     offer.rayon,
     offer.type,
     offer.venue_id,
     offer.venue_name
-<<<<<<< HEAD
-    offer.venue_name
-=======
->>>>>>> 94eee7fc
 from events
 inner join {{ ref("int_global__offer") }} as offer on events.offer_id = offer.offer_id
 inner join
