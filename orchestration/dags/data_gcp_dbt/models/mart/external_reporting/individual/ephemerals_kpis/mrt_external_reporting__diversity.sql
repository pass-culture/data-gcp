-- noqa: disable=all
{{
    config(
        **custom_incremental_config(
            incremental_strategy="insert_overwrite",
            partition_by={"field": "partition_month", "data_type": "date"},
            on_schema_change="append_new_columns",
        )
    )
}}

{% set dimensions = [
    {"name": "NAT", "value_expr": "'NAT'"},
    {"name": "REG", "value_expr": "user_region_name"},
    {"name": "DEP", "value_expr": "user_department_name"},
    {"name": "EPCI", "value_expr": "user_epci"},
    {"name": "COM", "value_expr": "user_city"},
] %}

{% set categories = [
    {"name": "SPECTACLE", "value": "spectacle_vivant"},
    {"name": "MUSEE", "value": "musee"},
    {"name": "CINEMA", "value": "cinema"},
    {"name": "PRATIQUE_ART", "value": "pratique_artistique"},
    {"name": "INSTRUMENT", "value": "instrument"},
    {"name": "LIVRE", "value": "livre"},
    {"name": "MUSIQUE_LIVE", "value": "concert"},
] %}

{% for category in categories %}
    {% if loop.first %}
        with
    {% endif %}
        booked_category_{{ category.value }} as (
            select distinct user_id
            from {{ ref("mrt_global__booking") }}
            where booking_is_used and offer_category_id = "{{ category.name }}"
        )
        {% if not loop.last %}, {% endif %}
{% endfor %}

{% for category in categories %}
    {% for dim in dimensions %}
        {% if not loop.first %}
            union all
        {% endif %}
        select
            date_trunc(date(last_deposit_expiration_date), month) as partition_month,
            timestamp("{{ ts() }}") as updated_at,
            '{{ dim.name }}' as dimension_name,
            {{ dim.value_expr }} as dimension_value,
            "pct_beneficiaires_ayant_reserve_dans_la_categorie_{{ category.value }}"
            as kpi_name,
<<<<<<< HEAD
            coalesce(count(distinct bc.user_id), 0) as numerator,
            coalesce(count(distinct user_id), 0) as denominator,
            coalesce(
                safe_divide(count(distinct bc.user_id), count(distinct user_id)), 0
            ) as kpi
        from {{ ref("mrt_global__user") }}
=======
            count(distinct bc.user_id) as numerator,
            count(distinct user_id) as denominator,
            safe_divide(count(distinct bc.user_id), count(distinct user_id)) as kpi
        from {{ ref("mrt_global__user_beneficiary") }}
>>>>>>> 8ea447b4
        left join booked_category_{{ category.value }} as bc using (user_id)
        where
            total_deposit_amount >= 300
            {% if is_incremental() %}
                and date_trunc(last_deposit_expiration_date, month)
                = date_trunc(date_sub(date("{{ ds() }}"), interval 1 month), month)
            {% endif %}
        group by partition_month, updated_at, dimension_name, dimension_value, kpi_name
    {% endfor %}
    {% if not loop.last %}
        union all
    {% endif %}
{% endfor %}

{% for dim in dimensions %}
    union all
    select
        date_trunc(date(user_expiration_month), month) as partition_month,
        timestamp("{{ ts() }}") as updated_at,
        '{{ dim.name }}' as dimension_name,
        {{ dim.value_expr }} as dimension_value,
        "pct_beneficiaires_ayant_reserve_dans_3_categories" as kpi_name,
        coalesce(sum(total_3_category_booked_users), 0) as numerator,
        coalesce(sum(total_users), 0) as denominator,
        coalesce(
            safe_divide(sum(total_3_category_booked_users), sum(total_users)), 0
        ) as kpi
    from {{ ref("mrt_native__outgoing_cohort") }}
    {% if is_incremental() %}
        where
            date_trunc(user_expiration_month, month)
            = date_trunc(date_sub(date("{{ ds() }}"), interval 1 month), month)
    {% endif %}
    group by partition_month, updated_at, dimension_name, dimension_value, kpi_name
{% endfor %}<|MERGE_RESOLUTION|>--- conflicted
+++ resolved
@@ -51,19 +51,12 @@
             {{ dim.value_expr }} as dimension_value,
             "pct_beneficiaires_ayant_reserve_dans_la_categorie_{{ category.value }}"
             as kpi_name,
-<<<<<<< HEAD
             coalesce(count(distinct bc.user_id), 0) as numerator,
             coalesce(count(distinct user_id), 0) as denominator,
             coalesce(
                 safe_divide(count(distinct bc.user_id), count(distinct user_id)), 0
             ) as kpi
         from {{ ref("mrt_global__user") }}
-=======
-            count(distinct bc.user_id) as numerator,
-            count(distinct user_id) as denominator,
-            safe_divide(count(distinct bc.user_id), count(distinct user_id)) as kpi
-        from {{ ref("mrt_global__user_beneficiary") }}
->>>>>>> 8ea447b4
         left join booked_category_{{ category.value }} as bc using (user_id)
         where
             total_deposit_amount >= 300
