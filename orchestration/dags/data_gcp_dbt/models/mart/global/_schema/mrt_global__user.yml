version: 2
models:
  - name: mrt_global__user
    description: '{{ doc("description__mrt_global__user") }}'
    columns:
      - name: user_id
        description: '{{ doc("column__user_id") }}'
        data_type: STRING
        data_tests:
          - unique:
              tags: ['critical']
              config:
                severity: "{{ var('test_severity', {}).get(target.name, 'error') }}"
          - not_null:
              tags: ['critical']
              config:
                severity: "{{ var('test_severity', {}).get(target.name, 'error') }}"
      - name: user_department_code
        description: '{{ doc("column__user_department_code") }}'
        data_type: STRING
      - name: user_department_name
        description: '{{ doc("column__user_department_name") }}'
        data_type: STRING
      - name: user_postal_code
        description: '{{ doc("column__user_postal_code") }}'
        data_type: STRING
      - name: user_city
        description: '{{ doc("column__user_city") }}'
        data_type: STRING
      - name: user_activity
        description: '{{ doc("column__user_activity") }}'
        data_type: STRING
      - name: user_civility
        description: '{{ doc("column__user_civility") }}'
        data_type: STRING
      - name: user_school_type
        description: '{{ doc("column__user_school_type") }}'
        data_type: STRING
      - name: user_is_active
        description: '{{ doc("column__user_is_active") }}'
        data_type: BOOLEAN
      - name: user_age
        description: '{{ doc("column__user_age") }}'
        data_type: INT64
      - name: user_birth_date
        description: '{{ doc("column__user_birth_date") }}'
        data_type: DATE
      - name: user_has_enabled_marketing_email
        description: '{{ doc("column__user_has_enabled_marketing_email") }}'
        data_type: BOOLEAN
      - name: user_has_enabled_marketing_push
        description: '{{ doc("column__user_has_enabled_marketing_push") }}'
        data_type: BOOLEAN
      - name: user_iris_internal_id
        description: '{{ doc("column__user_iris_internal_id") }}'
        data_type: STRING
      - name: user_is_priority_public
        description: '{{ doc("column__user_is_priority_public") }}'
        data_type: BOOLEAN
      - name: user_is_unemployed
        description: '{{ doc("column__user_is_unemployed") }}'
        data_type: BOOLEAN
      - name: user_is_in_education
        description: '{{ doc("column__user_is_in_education") }}'
        data_type: BOOLEAN
      - name: user_is_in_qpv
        description: '{{ doc("column__user_is_in_qpv") }}'
        data_type: BOOLEAN
      - name: user_epci
        description: '{{ doc("column__user_epci") }}'
        data_type: STRING
      - name: user_density_label
        description: '{{ doc("column__user_density_label") }}'
        data_type: STRING
      - name: user_city_code
        description: '{{ doc("column__user_city_code") }}'
        data_type: STRING
      - name: user_macro_density_label
        description: '{{ doc("column__user_macro_density_label") }}'
        data_type: STRING
      - name: user_density_level
        description: '{{ doc("column__user_density_level") }}'
        data_type: STRING
      - name: user_region_name
        description: '{{ doc("column__user_region_name") }}'
        data_type: STRING
        data_tests:
          - excessive_failure_ratio:
              base_test: "not_null"
              max_ratio: 0.02
              tags: ['critical']
              config:
                severity: "{{ var('test_severity', {}).get(target.name, 'error') }}"
      - name: user_academy_name
        description: '{{ doc("column__user_academy_name") }}'
        data_type: STRING
      - name: user_humanized_id
        description: '{{ doc("column__user_humanized_id") }}'
        data_type: STRING
      - name: currently_subscribed_themes
        description: '{{ doc("column__user_currently_subscribed_themes") }}'
        data_type: STRING
      - name: is_theme_subscribed
        description: '{{ doc("column__user_is_theme_subscribed") }}'
        data_type: BOOLEAN
      - name: first_deposit_creation_date
        description: '{{ doc("column__first_deposit_creation_date") }}'
        data_type: DATE
      - name: first_deposit_type
        description: '{{ doc("column__user_first_deposit_type") }}'
        data_type: STRING
      - name: total_deposit_amount
        description: '{{ doc("column__total_deposit_amount") }}'
        data_type: NUMERIC
      - name: current_deposit_type
        description: '{{ doc("column__user_current_deposit_type") }}'
        data_type: STRING
      - name: first_individual_booking_date
        description: '{{ doc("column__first_individual_booking_date") }}'
        data_type: DATE
      - name: total_non_cancelled_individual_bookings
        description: '{{ doc("column__total_non_cancelled_individual_bookings") }}'
        data_type: INT64
      - name: total_non_cancelled_duo_bookings
        description: '{{ doc("column__total_non_cancelled_duo_bookings") }}'
        data_type: INT64
      - name: total_free_bookings
        description: '{{ doc("column__total_free_bookings") }}'
        data_type: INT64
      - name: total_actual_amount_spent
        description: '{{ doc("column__total_actual_amount_spent") }}'
        data_type: NUMERIC
      - name: total_theoretical_amount_spent
        description: '{{ doc("column__total_theoretical_amount_spent") }}'
        data_type: NUMERIC
      - name: total_theoretical_digital_goods_amount_spent
        description: '{{ doc("column__total_theoretical_digital_goods_amount_spent") }}'
        data_type: NUMERIC
      - name: total_theoretical_physical_goods_amount_spent
        description: '{{ doc("column__total_theoretical_physical_goods_amount_spent") }}'
        data_type: NUMERIC
      - name: total_theoretical_outings_amount_spent
        description: '{{ doc("column__total_theoretical_outings_amount_spent") }}'
        data_type: NUMERIC
      - name: total_last_deposit_digital_goods_amount_spent
        description: '{{ doc("column__total_last_deposit_digital_goods_amount_spent") }}'
        data_type: NUMERIC
      - name: total_deposit_actual_amount_spent
        description: '{{ doc("column__total_deposit_actual_amount_spent") }}'
        data_type: NUMERIC
      - name: last_deposit_amount
        description: '{{ doc("column__user_last_deposit_amount") }}'
        data_type: NUMERIC
      - name: total_theoretical_remaining_credit
        description: '{{ doc("column__total_theoretical_remaining_credit") }}'
        data_type: NUMERIC
      - name: user_creation_date
        description: '{{ doc("column__user_creation_date") }}'
        data_type: DATE
      - name: last_booking_date
        description: '{{ doc("column__last_booking_date") }}'
        data_type: DATE
      - name: days_between_activation_date_and_first_booking_date
        description: '{{ doc("column__days_between_activation_date_and_first_booking_date") }}'
        data_type: INT64
      - name: days_between_activation_date_and_first_booking_paid
        description: '{{ doc("column__days_between_activation_date_and_first_booking_paid") }}'
        data_type: INT64
      - name: user_activation_date
        description: '{{ doc("column__user_activation_date") }}'
        data_type: DATE
      - name: first_booking_type
        description: '{{ doc("column__user_first_booking_type") }}'
        data_type: STRING
      - name: first_paid_booking_type
        description: '{{ doc("column__user_first_paid_booking_type") }}'
        data_type: STRING
      - name: total_grant_18_subcategory_booked
        description: '{{ doc("column__total_grant_18_subcategory_booked") }}'
        data_type: INT64
      - name: total_grant_15_17_subcategory_booked
        description: '{{ doc("column__total_grant_15_17_subcategory_booked") }}'
        data_type: INT64
      - name: user_suspension_reason
        description: '{{ doc("column__user_suspension_reason") }}'
        data_type: STRING
      - name: first_deposit_amount
        description: '{{ doc("column__user_first_deposit_amount") }}'
        data_type: NUMERIC
      - name: last_deposit_expiration_date
        description: '{{ doc("column__user_last_deposit_expiration_date") }}'
        data_type: DATE
      - name: user_is_current_beneficiary
        description: '{{ doc("column__user_is_current_beneficiary") }}'
        data_type: BOOLEAN
      - name: user_seniority
        description: '{{ doc("column__user_seniority") }}'
        data_type: INT64
<<<<<<< HEAD
      - name: last_recredit_date
        description: '{{ doc("column__last_recredit_date") }}'
        data_type: DATE
      - name: total_recredit
        description: '{{ doc("column__total_recredit") }}'
        data_type: INT64
      - name: total_recredit_amount
        description: '{{ doc("column__total_recredit_amount") }}'
        data_type: FLOAT64
=======
      - name: total_diversity_score
        description: '{{ doc("column__total_diversity_score") }}'
        data_type: INT64
>>>>>>> 2bf4f1a3
<|MERGE_RESOLUTION|>--- conflicted
+++ resolved
@@ -196,7 +196,6 @@
       - name: user_seniority
         description: '{{ doc("column__user_seniority") }}'
         data_type: INT64
-<<<<<<< HEAD
       - name: last_recredit_date
         description: '{{ doc("column__last_recredit_date") }}'
         data_type: DATE
@@ -206,8 +205,6 @@
       - name: total_recredit_amount
         description: '{{ doc("column__total_recredit_amount") }}'
         data_type: FLOAT64
-=======
       - name: total_diversity_score
         description: '{{ doc("column__total_diversity_score") }}'
-        data_type: INT64
->>>>>>> 2bf4f1a3
+        data_type: INT64