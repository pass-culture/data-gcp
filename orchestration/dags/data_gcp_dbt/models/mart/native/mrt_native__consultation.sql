--- conflicted
+++ resolved
@@ -7,16 +7,20 @@
     )
 }}
 
-<<<<<<< HEAD
-with discoveries_by_consultation as (
-SELECT
-    consultation_id,
-    MAX(CASE WHEN type = 'item' then 1 else 0 END) AS item_discovery_score,
-    MAX(CASE WHEN type = 'offer_subcategory' then 1 else 0 END) AS subcategory_discovery_score,
-    MAX(CASE WHEN type = 'offer_category' then 1 else 0 END) AS category_discovery_score,
-from {{ ref('int_metric__discovery_score')}}
-group by consultation_id
-),
+with
+    discoveries_by_consultation as (
+        select
+            consultation_id,
+            max(case when type = 'item' then 1 else 0 end) as item_discovery_score,
+            max(
+                case when type = 'offer_subcategory' then 1 else 0 end
+            ) as subcategory_discovery_score,
+            max(
+                case when type = 'offer_category' then 1 else 0 end
+            ) as category_discovery_score,
+        from {{ ref("int_metric__discovery_score") }}
+        group by consultation_id
+    )
 
 -- Next 4 subqueries : identify the micro-origin of each consultation that comes from a venue page or a similar offer page (origin of venue consultation and origin of inital offer consultation)
 consult_venue AS (
@@ -74,22 +78,6 @@
     WHERE co1.consult_offer_origin = "similar_offer"
     QUALIFY row_number() over (partition by co1.unique_session_id, co1.venue_id, co1.offer_id order by co1.consultation_timestamp ASC) = 1 -- keep 1st similar offer consultation after offer consultation 
 )
-=======
-with
-    discoveries_by_consultation as (
-        select
-            consultation_id,
-            max(case when type = 'item' then 1 else 0 end) as item_discovery_score,
-            max(
-                case when type = 'offer_subcategory' then 1 else 0 end
-            ) as subcategory_discovery_score,
-            max(
-                case when type = 'offer_category' then 1 else 0 end
-            ) as category_discovery_score,
-        from {{ ref("int_metric__discovery_score") }}
-        group by consultation_id
-    )
->>>>>>> f1c93384
 
 select
     consult.consultation_id,
@@ -128,7 +116,6 @@
     user.user_macro_density_label,
     consult.traffic_medium,
     consult.traffic_campaign,
-<<<<<<< HEAD
     consult.module_id,
     consult.entry_id,
     ht.home_name,
@@ -160,15 +147,8 @@
 LEFT JOIN consult_offer_through_similar_offer AS so ON so.consultation_id = consult.consultation_id AND consult.origin = "similar_offer"
 
 
-=======
-    consult.module_id
-from {{ ref("int_firebase__native_consultation") }} as consult
-left join
-    discoveries_by_consultation as dc on dc.consultation_id = consult.consultation_id
-left join {{ ref("int_global__offer") }} as offer on consult.offer_id = offer.offer_id
-left join {{ ref("int_global__user") }} as user on consult.user_id = user.user_id
->>>>>>> f1c93384
 {% if is_incremental() %}
-    where consultation_date >= date_sub('{{ ds() }}', interval 3 day)
-{% else %} where consultation_date >= date_sub('{{ ds() }}', interval 1 year)
-{% endif %}+where consultation_date >= date_sub('{{ ds() }}', INTERVAL 3 day)
+{% else %}
+where consultation_date >= date_sub('{{ ds() }}', INTERVAL 1 year)
+{% endif %}
