version: 2
# Temporary file during migration
models:
  # adage
  # - name: typeform_adage
  #   config:
  #     schema: clean_{{ target.name }}
  # applicative folder 
  - name: action_history
    config:
      schema: clean_{{ target.name }}
  - name: recredit
    config:
      schema: clean_{{ target.name }}
  - name: national_program_offer_template_link_history
    config:
      schema: clean_{{ target.name }}
  - name: bank_account
    config:
      schema: clean_{{ target.name }}
  - name: offer_validation_sub_rule
    config:
      schema: clean_{{ target.name }}
  - name: feature
    config:
      schema: clean_{{ target.name }}
  - name: mediation
    config:
      schema: clean_{{ target.name }}
  - name: venue_registration
    config:
      schema: clean_{{ target.name }}
  - name: finance_incident
    config:
      schema: clean_{{ target.name }}
  - name: internal_user
    config:
      schema: clean_{{ target.name }}
  - name: venue_educational_status
    config:
      schema: clean_{{ target.name }}
  - name: offerer_tag_mapping
    config:
      schema: clean_{{ target.name }}
  - name: offer
    config:
      schema: clean_{{ target.name }}
  - name: local_provider_event
    config:
      schema: clean_{{ target.name }}
  - name: login_device_history
    config:
      schema: clean_{{ target.name }}
  - name: deposit
    config:
      schema: clean_{{ target.name }}
  - name: criterion
    config:
      schema: clean_{{ target.name }}
  - name: finance_event
    config:
      schema: clean_{{ target.name }}
  - name: allocine_venue_provider
    config:
      schema: clean_{{ target.name }}
  - name: offer_report
    config:
      schema: clean_{{ target.name }}
  - name: product_whitelist
    config:
      schema: clean_{{ target.name }}
  - name: stock
    config:
      schema: clean_{{ target.name }}
  - name: invoice_cashflow
    config:
      schema: clean_{{ target.name }}
  - name: user_pro_flags
    config:
      schema: clean_{{ target.name }}
  - name: venue_pricing_point_link
    config:
      schema: clean_{{ target.name }}
  - name: collective_offer_template
    config:
      schema: clean_{{ target.name }}
  - name: cashflow_batch
    config:
      schema: clean_{{ target.name }}
  - name: cashflow
    config:
      schema: clean_{{ target.name }}
  - name: venue_contact
    config:
      schema: clean_{{ target.name }}
  - name: validation_rule_offer_link
    config:
      schema: clean_{{ target.name }}
  - name: cinema_provider_pivot
    config:
      schema: clean_{{ target.name }}
  - name: price_category
    config:
      schema: clean_{{ target.name }}
  - name: validation_rule_collective_offer_link
    config:
      schema: clean_{{ target.name }}
  - name: venue_reimbursement_point_link
    config:
      schema: clean_{{ target.name }}
  - name: offerer_tag
    config:
      schema: clean_{{ target.name }}
  - name: product
    config:
      schema: clean_{{ target.name }}
  - name: booking_finance_incident
    config:
      schema: clean_{{ target.name }}
  - name: cashflow_log
    config:
      schema: clean_{{ target.name }}
  - name: provider
    config:
      schema: clean_{{ target.name }}
  - name: educational_redactor
    config:
      schema: clean_{{ target.name }}
  - name: venue
    config:
      schema: clean_{{ target.name }}
  - name: user
    config:
      schema: clean_{{ target.name }}
  - name: invoice
    config:
      schema: clean_{{ target.name }}
  - name: beneficiary_import_status
    config:
      schema: clean_{{ target.name }}
  - name: collective_offer_template_domain
    config:
      schema: clean_{{ target.name }}
  - name: educational_institution
    config:
      schema: clean_{{ target.name }}
  - name: collective_stock
    config:
      schema: clean_{{ target.name }}
  - name: collective_booking
    config:
      schema: clean_{{ target.name }}
  - name: offer_validation_rule
    config:
      schema: clean_{{ target.name }}
  - name: offerer_tag_category_mapping
    config:
      schema: clean_{{ target.name }}
  - name: offerer_tag_category
    config:
      schema: clean_{{ target.name }}
  - name: educational_deposit
    config:
      schema: clean_{{ target.name }}
  - name: invoice_line
    config:
      schema: clean_{{ target.name }}
  - name: educational_domain_venue
    config:
      schema: clean_{{ target.name }}
  - name: beneficiary_import
    config:
      schema: clean_{{ target.name }}
  - name: educational_domain
    config:
      schema: clean_{{ target.name }}
  - name: venue_label
    config:
      schema: clean_{{ target.name }}
  - name: offer_criterion
    config:
      schema: clean_{{ target.name }}
  - name: offerer
    config:
      schema: clean_{{ target.name }}
  - name: pricing_line
    config:
      schema: clean_{{ target.name }}
  - name: beneficiary_fraud_review
    config:
      schema: clean_{{ target.name }}
  - name: venue_provider
    config:
      schema: clean_{{ target.name }}
  - name: payment
    config:
      schema: clean_{{ target.name }}
  - name: pricing_log
    config:
      schema: clean_{{ target.name }}
  - name: venue_bank_account_link
    config:
      schema: clean_{{ target.name }}
  - name: price_category_label
    config:
      schema: clean_{{ target.name }}
  - name: national_program
    config:
      schema: clean_{{ target.name }}
  - name: beneficiary_fraud_check
    config:
      schema: clean_{{ target.name }}
  - name: cgr_cinema_details
    config:
      schema: clean_{{ target.name }}
  - name: national_program_offer_link_history
    config:
      schema: clean_{{ target.name }}
  - name: collective_offer
    config:
      schema: clean_{{ target.name }}
  - name: venue_criterion
    config:
      schema: clean_{{ target.name }}
  - name: validation_rule_collective_offer_template_link
    config:
      schema: clean_{{ target.name }}
  - name: allocine_pivot
    config:
      schema: clean_{{ target.name }}
  - name: bank_information
    config:
      schema: clean_{{ target.name }}
  - name: educational_year
    config:
      schema: clean_{{ target.name }}
  - name: criterion_category_mapping
    config:
      schema: clean_{{ target.name }}
  - name: transaction
    config:
      schema: clean_{{ target.name }}
  - name: payment_message
    config:
      schema: clean_{{ target.name }}
  - name: collective_offer_domain
    config:
      schema: clean_{{ target.name }}
  - name: ems_cinema_details
    config:
      schema: clean_{{ target.name }}
  - name: criterion_category
    config:
      schema: clean_{{ target.name }}
  - name: boost_cinema_details
    config:
      schema: clean_{{ target.name }}
  - name: pricing
    config:
      schema: clean_{{ target.name }}
  - name: collective_offer_request
    config:
      schema: clean_{{ target.name }}
  - name: favorite
    config:
      schema: clean_{{ target.name }}
  - name: payment_status
    config:
      schema: clean_{{ target.name }}
  - name: user_offerer
    config:
      schema: clean_{{ target.name }}
  - name: trusted_device
    config:
      schema: clean_{{ target.name }}
  - name: cds_cinema_details
    config:
      schema: clean_{{ target.name }}
  - name: allocine_venue_provider_price_rule
    config:
      schema: clean_{{ target.name }}
  - name: cashflow_pricing
    config:
      schema: clean_{{ target.name }}
  - name: beneficiary_fraud_status
    config:
      schema: clean_{{ target.name }}
  # clean transformations 
  - name: booking
    config:
      schema: clean_{{ target.name }}
  - name: bookable_collective_offer
    config:
      schema: clean_{{ target.name }}
  - name: cleaned_stock
    config:
      schema: clean_{{ target.name }}
  # - name: user_ip_iris
  #   config:
  #     schema: clean_{{ target.name }}
  - name: offer_extracted_data
    config:
      schema: clean_{{ target.name }}
  - name: offer_item_ids
    config:
      schema: clean_{{ target.name }}
  - name: user_suspension
    config:
      schema: clean_{{ target.name }}
  - name: available_stock_information
    config:
      schema: clean_{{ target.name }}
  # - name: user_declared_iris
  #   config:
  #     schema: clean_{{ target.name }}
  - name: bookable_offer
    config:
      schema: clean_{{ target.name }}
  # - name: user_reco_iris
  #   config:
  #     schema: clean_{{ target.name }}
  - name: reimbursement_collective
    config:
      schema: clean_{{ target.name }}
  - name: reimbursement_individual
    config:
      schema: clean_{{ target.name }}
  - name: user_beneficiary
    config:
      schema: clean_{{ target.name }}
  - name: collective_offer_domain_name
    config:
      schema: clean_{{ target.name }}
<<<<<<< HEAD
  - name: enriched_partner_activation_activity
    config:
      schema: analytics_{{ target.name }}
  - name: user_item_consultation
    config:
=======

  - name: user_item_consultation
    config:
>>>>>>> f3721770
      schema: clean_{{ target.name }}
  - name: firebase_aggregated_daily_campaign_events
    config:
      schema: analytics_{{ target.name }}
  - name: mrt_global__adage_log
    config:
      schema: analytics_{{ target.name }}
  - name: mrt_global__firebase_native_event
    config:
      schema: analytics_{{ target.name }}
  - name: mrt_global__venue
    config:
      schema: analytics_{{ target.name }}
  # enriched folder 
  - name: enriched_booking_data
    config:
      schema: analytics_{{ target.name }}
  - name: enriched_collective_booking_data
    config:
      schema: analytics_{{ target.name }}
  - name: enriched_collective_offer_data
    config:
      schema: analytics_{{ target.name }}
<<<<<<< HEAD
=======
  - name: enriched_cultural_partner_data
    config:
      schema: analytics_{{ target.name }}
>>>>>>> f3721770
  - name: enriched_deposit_data
    config:
      schema: analytics_{{ target.name }}
  - name: enriched_monthly_bookable_item_discoverability
    config:
      schema: analytics_{{ target.name }}
  - name: enriched_offer_data
    config:
      schema: analytics_{{ target.name }}
  - name: enriched_offerer_data
    config:
      schema: analytics_{{ target.name }}
  - name: enriched_offerer_tags_data
    config:
      schema: analytics_{{ target.name }}
  - name: enriched_user_data
    config:
      schema: analytics_{{ target.name }}
  - name: enriched_user_offerer
    config:
      schema: analytics_{{ target.name }}
<<<<<<< HEAD
=======
  - name: enriched_venue_data
    config:
      schema: analytics_{{ target.name }}
  - name: enriched_venue_tags_data
    config:
      schema: analytics_{{ target.name }}
>>>>>>> f3721770
  - name: user_item_discovery
    config:
      schema: clean_{{ target.name }}<|MERGE_RESOLUTION|>--- conflicted
+++ resolved
@@ -331,17 +331,11 @@
   - name: collective_offer_domain_name
     config:
       schema: clean_{{ target.name }}
-<<<<<<< HEAD
   - name: enriched_partner_activation_activity
     config:
       schema: analytics_{{ target.name }}
   - name: user_item_consultation
     config:
-=======
-
-  - name: user_item_consultation
-    config:
->>>>>>> f3721770
       schema: clean_{{ target.name }}
   - name: firebase_aggregated_daily_campaign_events
     config:
@@ -365,12 +359,6 @@
   - name: enriched_collective_offer_data
     config:
       schema: analytics_{{ target.name }}
-<<<<<<< HEAD
-=======
-  - name: enriched_cultural_partner_data
-    config:
-      schema: analytics_{{ target.name }}
->>>>>>> f3721770
   - name: enriched_deposit_data
     config:
       schema: analytics_{{ target.name }}
@@ -392,15 +380,6 @@
   - name: enriched_user_offerer
     config:
       schema: analytics_{{ target.name }}
-<<<<<<< HEAD
-=======
-  - name: enriched_venue_data
-    config:
-      schema: analytics_{{ target.name }}
-  - name: enriched_venue_tags_data
-    config:
-      schema: analytics_{{ target.name }}
->>>>>>> f3721770
   - name: user_item_discovery
     config:
       schema: clean_{{ target.name }}