--- conflicted
+++ resolved
@@ -319,18 +319,12 @@
   # - name: user_reco_iris
   #   config:
   #     schema: clean_{{ target.name }}
-<<<<<<< HEAD
-  # - name: user_beneficiary
-  #   config:
-  #     schema: clean_{{ target.name }}
-  # - name: collective_offer_domain_name
-  #   config:
-  #     schema: clean_{{ target.name }}
   - name: reimbursement_collective
     config:
       schema: clean_{{ target.name }}
   - name: reimbursement_individual
-=======
+    config:
+      schema: clean_{{ target.name }}
   - name: user_beneficiary
     config:
       schema: clean_{{ target.name }}
@@ -341,6 +335,5 @@
     config:
       schema: clean_{{ target.name }}
   - name: user_item_discovery
->>>>>>> 8d2db4c9
     config:
       schema: clean_{{ target.name }}