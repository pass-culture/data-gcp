version: 2
# Temporary file during migration
models:
  # adage
  # - name: typeform_adage
  #   config:
  #     schema: clean_{{ target.name }}
  # applicative folder 
  - name: action_history
    config:
      schema: clean_{{ target.name }}
  - name: recredit
    config:
      schema: clean_{{ target.name }}
  - name: national_program_offer_template_link_history
    config:
      schema: clean_{{ target.name }}
  - name: bank_account
    config:
      schema: clean_{{ target.name }}
  - name: offer_validation_sub_rule
    config:
      schema: clean_{{ target.name }}
  - name: feature
    config:
      schema: clean_{{ target.name }}
  - name: mediation
    config:
      schema: clean_{{ target.name }}
  - name: venue_registration
    config:
      schema: clean_{{ target.name }}
  - name: finance_incident
    config:
      schema: clean_{{ target.name }}
  - name: internal_user
    config:
      schema: clean_{{ target.name }}
  - name: venue_educational_status
    config:
      schema: clean_{{ target.name }}
  - name: offerer_tag_mapping
    config:
      schema: clean_{{ target.name }}
  - name: offer
    config:
      schema: clean_{{ target.name }}
  - name: local_provider_event
    config:
      schema: clean_{{ target.name }}
  - name: login_device_history
    config:
      schema: clean_{{ target.name }}
  - name: deposit
    config:
      schema: clean_{{ target.name }}
  - name: criterion
    config:
      schema: clean_{{ target.name }}
  - name: finance_event
    config:
      schema: clean_{{ target.name }}
  - name: allocine_venue_provider
    config:
      schema: clean_{{ target.name }}
  - name: offer_report
    config:
      schema: clean_{{ target.name }}
  - name: product_whitelist
    config:
      schema: clean_{{ target.name }}
  - name: stock
    config:
      schema: clean_{{ target.name }}
  - name: invoice_cashflow
    config:
      schema: clean_{{ target.name }}
  - name: user_pro_flags
    config:
      schema: clean_{{ target.name }}
  - name: venue_pricing_point_link
    config:
      schema: clean_{{ target.name }}
  - name: collective_offer_template
    config:
      schema: clean_{{ target.name }}
  - name: cashflow_batch
    config:
      schema: clean_{{ target.name }}
  - name: cashflow
    config:
      schema: clean_{{ target.name }}
  - name: venue_contact
    config:
      schema: clean_{{ target.name }}
  - name: validation_rule_offer_link
    config:
      schema: clean_{{ target.name }}
  - name: cinema_provider_pivot
    config:
      schema: clean_{{ target.name }}
  - name: price_category
    config:
      schema: clean_{{ target.name }}
  - name: validation_rule_collective_offer_link
    config:
      schema: clean_{{ target.name }}
  - name: venue_reimbursement_point_link
    config:
      schema: clean_{{ target.name }}
  - name: offerer_tag
    config:
      schema: clean_{{ target.name }}
  - name: product
    config:
      schema: clean_{{ target.name }}
  - name: booking_finance_incident
    config:
      schema: clean_{{ target.name }}
  - name: cashflow_log
    config:
      schema: clean_{{ target.name }}
  - name: provider
    config:
      schema: clean_{{ target.name }}
  - name: educational_redactor
    config:
      schema: clean_{{ target.name }}
  - name: venue
    config:
      schema: clean_{{ target.name }}
  - name: user
    config:
      schema: clean_{{ target.name }}
  - name: invoice
    config:
      schema: clean_{{ target.name }}
  - name: beneficiary_import_status
    config:
      schema: clean_{{ target.name }}
  - name: collective_offer_template_domain
    config:
      schema: clean_{{ target.name }}
  - name: educational_institution
    config:
      schema: clean_{{ target.name }}
  - name: collective_stock
    config:
      schema: clean_{{ target.name }}
  - name: collective_booking
    config:
      schema: clean_{{ target.name }}
  - name: offer_validation_rule
    config:
      schema: clean_{{ target.name }}
  - name: offerer_tag_category_mapping
    config:
      schema: clean_{{ target.name }}
  - name: offerer_tag_category
    config:
      schema: clean_{{ target.name }}
  - name: educational_deposit
    config:
      schema: clean_{{ target.name }}
  - name: invoice_line
    config:
      schema: clean_{{ target.name }}
  - name: educational_domain_venue
    config:
      schema: clean_{{ target.name }}
  - name: beneficiary_import
    config:
      schema: clean_{{ target.name }}
  - name: educational_domain
    config:
      schema: clean_{{ target.name }}
  - name: venue_label
    config:
      schema: clean_{{ target.name }}
  - name: offer_criterion
    config:
      schema: clean_{{ target.name }}
  - name: offerer
    config:
      schema: clean_{{ target.name }}
  - name: pricing_line
    config:
      schema: clean_{{ target.name }}
  - name: beneficiary_fraud_review
    config:
      schema: clean_{{ target.name }}
  - name: venue_provider
    config:
      schema: clean_{{ target.name }}
  - name: payment
    config:
      schema: clean_{{ target.name }}
  - name: pricing_log
    config:
      schema: clean_{{ target.name }}
  - name: venue_bank_account_link
    config:
      schema: clean_{{ target.name }}
  - name: price_category_label
    config:
      schema: clean_{{ target.name }}
  - name: national_program
    config:
      schema: clean_{{ target.name }}
  - name: beneficiary_fraud_check
    config:
      schema: clean_{{ target.name }}
  - name: cgr_cinema_details
    config:
      schema: clean_{{ target.name }}
  - name: national_program_offer_link_history
    config:
      schema: clean_{{ target.name }}
  - name: collective_offer
    config:
      schema: clean_{{ target.name }}
  - name: venue_criterion
    config:
      schema: clean_{{ target.name }}
  - name: validation_rule_collective_offer_template_link
    config:
      schema: clean_{{ target.name }}
  - name: allocine_pivot
    config:
      schema: clean_{{ target.name }}
  - name: bank_information
    config:
      schema: clean_{{ target.name }}
  - name: educational_year
    config:
      schema: clean_{{ target.name }}
  - name: criterion_category_mapping
    config:
      schema: clean_{{ target.name }}
  - name: transaction
    config:
      schema: clean_{{ target.name }}
  - name: payment_message
    config:
      schema: clean_{{ target.name }}
  - name: collective_offer_domain
    config:
      schema: clean_{{ target.name }}
  - name: ems_cinema_details
    config:
      schema: clean_{{ target.name }}
  - name: criterion_category
    config:
      schema: clean_{{ target.name }}
  - name: boost_cinema_details
    config:
      schema: clean_{{ target.name }}
  - name: pricing
    config:
      schema: clean_{{ target.name }}
  - name: collective_offer_request
    config:
      schema: clean_{{ target.name }}
  - name: favorite
    config:
      schema: clean_{{ target.name }}
  - name: payment_status
    config:
      schema: clean_{{ target.name }}
  - name: user_offerer
    config:
      schema: clean_{{ target.name }}
  - name: trusted_device
    config:
      schema: clean_{{ target.name }}
  - name: cds_cinema_details
    config:
      schema: clean_{{ target.name }}
  - name: allocine_venue_provider_price_rule
    config:
      schema: clean_{{ target.name }}
  - name: cashflow_pricing
    config:
      schema: clean_{{ target.name }}
  - name: beneficiary_fraud_status
    config:
      schema: clean_{{ target.name }}
  # clean transformations 
  - name: booking
    config:
      schema: clean_{{ target.name }}
  - name: bookable_collective_offer
    config:
      schema: clean_{{ target.name }}
  - name: cleaned_stock
    config:
      schema: clean_{{ target.name }}
  # - name: user_ip_iris
  #   config:
  #     schema: clean_{{ target.name }}
  - name: offer_extracted_data
    config:
      schema: clean_{{ target.name }}
  - name: offer_item_ids
    config:
      schema: clean_{{ target.name }}
  - name: user_suspension
    config:
      schema: clean_{{ target.name }}
  - name: available_stock_information
    config:
      schema: clean_{{ target.name }}
  # - name: user_declared_iris
  #   config:
  #     schema: clean_{{ target.name }}
  - name: bookable_offer
    config:
      schema: clean_{{ target.name }}
  # - name: user_reco_iris
  #   config:
  #     schema: clean_{{ target.name }}
  - name: reimbursement_collective
    config:
      schema: clean_{{ target.name }}
  - name: reimbursement_individual
    config:
      schema: clean_{{ target.name }}
  - name: user_beneficiary
    config:
      schema: clean_{{ target.name }}
  - name: collective_offer_domain_name
    config:
      schema: clean_{{ target.name }}
<<<<<<< HEAD
  - name: enriched_partner_activation_activity
    config:
      schema: analytics_{{ target.name }}
=======

  - name: user_item_consultation
    config:
      schema: clean_{{ target.name }}
  - name: firebase_aggregated_daily_campaign_events
    config:
      schema: analytics_{{ target.name }}
  - name: mrt_global__adage_log
    config:
      schema: analytics_{{ target.name }}
  - name: mrt_global__firebase_native_event
    config:
      schema: analytics_{{ target.name }}
  - name: mrt_global__venue
    config:
      schema: analytics_{{ target.name }}
  # enriched folder 
  - name: enriched_booking_data
    config:
      schema: analytics_{{ target.name }}
  - name: enriched_collective_booking_data
    config:
      schema: analytics_{{ target.name }}
  - name: enriched_collective_offer_data
    config:
      schema: analytics_{{ target.name }}
  - name: enriched_deposit_data
    config:
      schema: analytics_{{ target.name }}
  - name: enriched_monthly_bookable_item_discoverability
    config:
      schema: analytics_{{ target.name }}
  - name: enriched_offer_data
    config:
      schema: analytics_{{ target.name }}
  - name: enriched_offerer_data
    config:
      schema: analytics_{{ target.name }}
  - name: enriched_offerer_tags_data
    config:
      schema: analytics_{{ target.name }}
  - name: enriched_user_data
    config:
      schema: analytics_{{ target.name }}
  - name: enriched_user_offerer
    config:
      schema: analytics_{{ target.name }}
  - name: user_item_discovery
    config:
      schema: clean_{{ target.name }}
>>>>>>> 7d0c053b
<|MERGE_RESOLUTION|>--- conflicted
+++ resolved
@@ -331,12 +331,9 @@
   - name: collective_offer_domain_name
     config:
       schema: clean_{{ target.name }}
-<<<<<<< HEAD
   - name: enriched_partner_activation_activity
     config:
       schema: analytics_{{ target.name }}
-=======
-
   - name: user_item_consultation
     config:
       schema: clean_{{ target.name }}
@@ -385,5 +382,4 @@
       schema: analytics_{{ target.name }}
   - name: user_item_discovery
     config:
-      schema: clean_{{ target.name }}
->>>>>>> 7d0c053b
+      schema: clean_{{ target.name }}