version: 1

sources:
  - name: raw # this is the source_name
    schema: raw_{{ env_var('ENV_SHORT_NAME') }} # this is the schema_name
<<<<<<< HEAD
    tables:
      - name: gsheet_eac_webinar
  - name: clean # this is the source_name
    schema: clean_{{ env_var('ENV_SHORT_NAME') }} # this is the schema_name
=======
>>>>>>> 9e2c0095
    tables:
      - name: agg_partner_cultural_sector # try to plug it directly to google cloud storage with dbt_external_tables package
      - name: applicative_database_booking
      - name: applicative_database_collective_booking
      - name: applicative_database_collective_offer
      - name: applicative_database_collective_offer_template
      - name: applicative_database_collective_stock
      - name: applicative_database_criterion
      - name: applicative_database_criterion_category
      - name: applicative_database_criterion_category_mapping
      - name: applicative_database_favorite
      - name: applicative_database_national_program
      - name: applicative_database_mediation
      - name: applicative_database_offer
      - name: applicative_database_offerer
      - name: applicative_database_offerer_tag
      - name: applicative_database_offerer_tag_mapping
      - name: applicative_database_offerer_tag_category
      - name: applicative_database_offerer_tag_category_mapping
      - name: applicative_database_venue
<<<<<<< HEAD
      - name: dms_jeunes_cleaned
      - name: dms_pro_cleaned
      - name: firebase_app_experiments
      - name: firebase_events
=======
      - name: applicative_database_venue_contact
      - name: applicative_database_venue_criterion
      - name: applicative_database_venue_label
      - name: applicative_database_venue_registration
      - name: applicative_database_price_category
      - name: applicative_database_price_category_label
      - name: applicative_database_stock  
  - name: clean # this is the source_name
    schema: clean_{{ env_var('ENV_SHORT_NAME') }} # this is the schema_name
    tables:
      - name: siren_data
>>>>>>> 9e2c0095
  - name: analytics # this is the source_name
    schema: analytics_{{ env_var('ENV_SHORT_NAME') }} # this is the schema_name
    tables:
      - name: bookable_venue_history
      - name: linked_offers
      - name: region_department
      - name: siren_data_labels
      - name: subcategories
      <|MERGE_RESOLUTION|>--- conflicted
+++ resolved
@@ -3,13 +3,6 @@
 sources:
   - name: raw # this is the source_name
     schema: raw_{{ env_var('ENV_SHORT_NAME') }} # this is the schema_name
-<<<<<<< HEAD
-    tables:
-      - name: gsheet_eac_webinar
-  - name: clean # this is the source_name
-    schema: clean_{{ env_var('ENV_SHORT_NAME') }} # this is the schema_name
-=======
->>>>>>> 9e2c0095
     tables:
       - name: agg_partner_cultural_sector # try to plug it directly to google cloud storage with dbt_external_tables package
       - name: applicative_database_booking
@@ -30,24 +23,27 @@
       - name: applicative_database_offerer_tag_category
       - name: applicative_database_offerer_tag_category_mapping
       - name: applicative_database_venue
-<<<<<<< HEAD
-      - name: dms_jeunes_cleaned
-      - name: dms_pro_cleaned
-      - name: firebase_app_experiments
-      - name: firebase_events
-=======
       - name: applicative_database_venue_contact
       - name: applicative_database_venue_criterion
       - name: applicative_database_venue_label
       - name: applicative_database_venue_registration
       - name: applicative_database_price_category
       - name: applicative_database_price_category_label
-      - name: applicative_database_stock  
+      - name: applicative_database_stock 
+      - name: gsheet_eac_webinar
   - name: clean # this is the source_name
     schema: clean_{{ env_var('ENV_SHORT_NAME') }} # this is the schema_name
     tables:
+      - name: adage_involved_student # this is the table_name
+      - name: applicative_database_bank_information
+      - name: applicative_database_educational_year
+      - name: applicative_database_offerer
+      - name: applicative_database_venue
+      - name: dms_jeunes_cleaned
+      - name: dms_pro_cleaned
+      - name: firebase_app_experiments
+      - name: firebase_events
       - name: siren_data
->>>>>>> 9e2c0095
   - name: analytics # this is the source_name
     schema: analytics_{{ env_var('ENV_SHORT_NAME') }} # this is the schema_name
     tables:
