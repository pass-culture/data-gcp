--- conflicted
+++ resolved
@@ -7,16 +7,12 @@
   version: 0.10.1
 - git: https://github.com/yu-iskw/dbt-airflow-macros.git
   revision: 0.2.2
-<<<<<<< HEAD
-- package: calogica/dbt_date
-  version: 0.10.0
-sha1_hash: fcc16a569b5589a60d4a006c71c4817925125ee1
-=======
+- git: https://github.com/yu-iskw/dbt-airflow-macros.git
+  revision: 0.2.2
 - package: dbt-labs/codegen
   version: 0.11.0
 - package: dbt-labs/dbt_external_tables
   version: 0.8.7
 - package: calogica/dbt_date
   version: 0.10.0
-sha1_hash: 60e3de67639ca8e1e47bfc015bcd22f45c073316
->>>>>>> 9e2c0095
+sha1_hash: 60e3de67639ca8e1e47bfc015bcd22f45c073316