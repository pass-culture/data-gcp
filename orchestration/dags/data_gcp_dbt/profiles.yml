--- conflicted
+++ resolved
@@ -10,11 +10,7 @@
       method: oauth
       priority: interactive
       project: passculture-data-ehp
-<<<<<<< HEAD
-      threads: 4
-=======
       threads: 8
->>>>>>> 89a4035d
       type: bigquery
     dev:
       dataset: tmp_dev
