--- conflicted
+++ resolved
@@ -35,13 +35,8 @@
       threads: 1
       type: bigquery
   
-<<<<<<< HEAD
 dbt_artifacts:
   target: dev 
-=======
-elementary:
-  target: dev
->>>>>>> 47d8e7cc
   outputs:
     dev:
       dataset: dbt_artifacts_dev
@@ -65,20 +60,3 @@
       location: europe-west1
       threads: 2
       
-re_data:
-  target: dev
-  outputs:
-    dev:
-      dataset: re_data_dev
-      type: bigquery
-      method: oauth
-      project: passculture-data-ehp 
-      location: europe-west1
-      threads: 2
-    stg:
-      dataset: re_data_stg
-      type: bigquery
-      method: oauth
-      project: passculture-data-ehp 
-      location: europe-west1
-      threads: 2