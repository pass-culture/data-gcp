config:
    send_anonymous_usage_stats: False

data_gcp_dbt:
  target: dev
  outputs:
    dev:
      dataset: tmp_dev
      job_execution_timeout_seconds: 300
      job_retries: 1
      location: europe-west1
      method: oauth
      priority: interactive
      project: passculture-data-ehp
      threads: 4
      type: bigquery  
    stg:
      dataset: tmp_stg
      job_execution_timeout_seconds: 300
      job_retries: 1
      location: europe-west1
      method: oauth
      priority: interactive
      project: passculture-data-ehp
      threads: 4
      type: bigquery
    prod:
      dataset: tmp_prod
      job_execution_timeout_seconds: 300
      job_retries: 8
      location: europe-west1
      method: oauth
      priority: interactive
      project: passculture-data-prod
      threads: 1
      type: bigquery
  
<<<<<<< HEAD
elementary:
  target: dev
  outputs:
    dev:
      dataset: tmp_dev
      type: bigquery
      method: oauth
      project: passculture-data-ehp 
      location: europe-west1
      threads: 2
    stg:
      dataset: tmp_stg
      type: bigquery
      method: oauth
      project: passculture-data-ehp 
      location: europe-west1
      threads: 2
    prod:
      dataset: tmp_prod
      type: bigquery
      method: oauth
      project: passculture-data-prod
      location: europe-west1
      threads: 2

dbt_artifacts:
  target: dev
  outputs:
    dev:
      dataset: tmp_dev
=======
dbt_artifacts:
  target: dev 
  outputs:
    dev:
      dataset: dbt_artifacts_dev
>>>>>>> 9860aff8
      type: bigquery
      method: oauth
      project: passculture-data-ehp 
      location: europe-west1
      threads: 2
    stg:
<<<<<<< HEAD
      dataset: tmp_stg
=======
      dataset: dbt_artifacts_stg
>>>>>>> 9860aff8
      type: bigquery
      method: oauth
      project: passculture-data-ehp 
      location: europe-west1
      threads: 2
    prod:
<<<<<<< HEAD
      dataset: tmp_prod
=======
      dataset: dbt_artifacts_prod
>>>>>>> 9860aff8
      type: bigquery
      method: oauth
      project: passculture-data-prod
      location: europe-west1
      threads: 2
<<<<<<< HEAD

config:
    send_anonymous_usage_stats: False
=======
      
>>>>>>> 9860aff8
<|MERGE_RESOLUTION|>--- conflicted
+++ resolved
@@ -34,76 +34,28 @@
       project: passculture-data-prod
       threads: 1
       type: bigquery
-  
-<<<<<<< HEAD
-elementary:
-  target: dev
+
+dbt_artifacts:
+  target: dev 
   outputs:
     dev:
-      dataset: tmp_dev
+      dataset: dbt_artifacts_dev
       type: bigquery
       method: oauth
       project: passculture-data-ehp 
       location: europe-west1
       threads: 2
     stg:
-      dataset: tmp_stg
+      dataset: dbt_artifacts_stg
       type: bigquery
       method: oauth
       project: passculture-data-ehp 
       location: europe-west1
       threads: 2
     prod:
-      dataset: tmp_prod
+      dataset: dbt_artifacts_prod
       type: bigquery
       method: oauth
       project: passculture-data-prod
       location: europe-west1
-      threads: 2
-
-dbt_artifacts:
-  target: dev
-  outputs:
-    dev:
-      dataset: tmp_dev
-=======
-dbt_artifacts:
-  target: dev 
-  outputs:
-    dev:
-      dataset: dbt_artifacts_dev
->>>>>>> 9860aff8
-      type: bigquery
-      method: oauth
-      project: passculture-data-ehp 
-      location: europe-west1
-      threads: 2
-    stg:
-<<<<<<< HEAD
-      dataset: tmp_stg
-=======
-      dataset: dbt_artifacts_stg
->>>>>>> 9860aff8
-      type: bigquery
-      method: oauth
-      project: passculture-data-ehp 
-      location: europe-west1
-      threads: 2
-    prod:
-<<<<<<< HEAD
-      dataset: tmp_prod
-=======
-      dataset: dbt_artifacts_prod
->>>>>>> 9860aff8
-      type: bigquery
-      method: oauth
-      project: passculture-data-prod
-      location: europe-west1
-      threads: 2
-<<<<<<< HEAD
-
-config:
-    send_anonymous_usage_stats: False
-=======
-      
->>>>>>> 9860aff8
+      threads: 2