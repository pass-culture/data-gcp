--- conflicted
+++ resolved
@@ -1,6 +1,5 @@
 {% snapshot snapshot_raw__offer %}
 
-<<<<<<< HEAD
     {% if is_first_day_of_month() == "TRUE" %}
 
         {{
@@ -24,17 +23,8 @@
                     strategy="timestamp",
                     unique_key="offer_id",
                     updated_at="offer_updated_date",
-                    invalidate_hard_delete=False,
+                    invalidate_hard_deletes=False,
                 )
-=======
-    {{
-        config(
-            **custom_snapshot_config(
-                strategy="timestamp",
-                unique_key="offer_id",
-                updated_at="offer_updated_date",
-                invalidate_hard_deletes=False,
->>>>>>> 41c14721
             )
         }}
 
