from google.auth.exceptions import DefaultCredentialsError
<<<<<<< HEAD
from google.api_core.exceptions import PermissionDenied, NotFound
=======
from google.api_core.exceptions import PermissionDenied
>>>>>>> 8eb1805f

from google.cloud import secretmanager


def access_secret_data(project_id, secret_id, version_id=1, default=None):
    try:
        client = secretmanager.SecretManagerServiceClient()
        name = f"projects/{project_id}/secrets/{secret_id}/versions/{version_id}"
        response = client.access_secret_version(name)
        return response.payload.data.decode("UTF-8")
<<<<<<< HEAD
    except (DefaultCredentialsError, PermissionDenied, NotFound) as e:
=======
    except (DefaultCredentialsError, PermissionDenied) as e:
>>>>>>> 8eb1805f
        return default<|MERGE_RESOLUTION|>--- conflicted
+++ resolved
@@ -1,10 +1,5 @@
 from google.auth.exceptions import DefaultCredentialsError
-<<<<<<< HEAD
 from google.api_core.exceptions import PermissionDenied, NotFound
-=======
-from google.api_core.exceptions import PermissionDenied
->>>>>>> 8eb1805f
-
 from google.cloud import secretmanager
 
 
@@ -14,9 +9,5 @@
         name = f"projects/{project_id}/secrets/{secret_id}/versions/{version_id}"
         response = client.access_secret_version(name)
         return response.payload.data.decode("UTF-8")
-<<<<<<< HEAD
     except (DefaultCredentialsError, PermissionDenied, NotFound) as e:
-=======
-    except (DefaultCredentialsError, PermissionDenied) as e:
->>>>>>> 8eb1805f
         return default