--- conflicted
+++ resolved
@@ -72,30 +72,6 @@
                 "extra_category",
             ]
         },
-    },
-<<<<<<< HEAD
-    "analytics_firebase_similar_offer_events": {
-        "sql": f"{ANALYTICS_SQL_PATH}/firebase_similar_offer_events.sql",
-        "destination_dataset": "{{ bigquery_analytics_dataset }}",
-        "destination_table": "firebase_similar_offer_events",
-        "time_partitioning": {"field": "event_date"},
-        "dag_depends": ["import_intraday_firebase_data"],
-=======
-    "analytics_firebase_booking_origin": {
-        "sql": f"{ANALYTICS_SQL_PATH}/firebase_booking_origin.sql",
-        "destination_dataset": "{{ bigquery_analytics_dataset }}",
-        "destination_table": "firebase_booking_origin${{ yyyymmdd(add_days(ds, 0)) }}",
-        "time_partitioning": {"field": "booking_date"},
-        "dag_depends": ["import_intraday_firebase_data"],
-        "params": {"from": -8, "to": 0},
-    },
-    "analytics_firebase_booking_origin_catchup": {
-        "sql": f"{ANALYTICS_SQL_PATH}/firebase_booking_origin.sql",
-        "destination_dataset": "{{ bigquery_analytics_dataset }}",
-        "destination_table": "firebase_booking_origin${{ yyyymmdd(add_days(ds, -2)) }}",
-        "time_partitioning": {"field": "booking_date"},
-        "params": {"from": -10, "to": -2},
->>>>>>> 7d500c0c
     },
     "analytics_firebase_home_events_details": {
         "sql": f"{ANALYTICS_SQL_PATH}/firebase_home_events_details.sql",
