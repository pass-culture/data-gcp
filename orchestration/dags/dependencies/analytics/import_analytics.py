--- conflicted
+++ resolved
@@ -150,15 +150,6 @@
         "dag_depends": ["import_intraday_firebase_data"],
         "params": {"set_date": "2023-01-01"},
     },
-<<<<<<< HEAD
-    "bookable_partner_history": {
-        "sql": f"{ANALYTICS_SQL_PATH}/bookable_partner_history.sql",
-=======
-    "bookable_venue_history": {
-        "sql": f"{ANALYTICS_SQL_PATH}/bookable_venue_history.sql",
->>>>>>> 5913fa41
-        "destination_dataset": "{{ bigquery_analytics_dataset }}",
-    },
     "retention_partner_history": {
         "sql": f"{ANALYTICS_SQL_PATH}/retention_partner_history.sql",
         "destination_dataset": "{{ bigquery_analytics_dataset }}",
