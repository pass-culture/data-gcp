--- conflicted
+++ resolved
@@ -169,16 +169,8 @@
         FROM public.booking
     """
     # define day before and after execution date
-<<<<<<< HEAD
     # we jinja template reference to user the datetimes around execution time
     EXECUTION_TIME = "{{ ts }}"
-
-=======
-    # we jinja template reference to user the dates around execution date
-    DAY_BEFORE_EXECUTION = "{{ yesterday_ds }}"
-    EXECUTION_DAY = "{{ ds }}"
-    DAY_AFTER_EXECUTION = "{{ tomorrow_ds }}"
->>>>>>> f2e1f6ab
     cloudsql_queries[
         "offer"
     ] = f"""
@@ -204,13 +196,8 @@
             "dateUpdated" as offer_date_updated,
             "isEducational" AS offer_is_educational
         FROM public.offer
-<<<<<<< HEAD
         WHERE "dateUpdated" >= timestamp \\'{EXECUTION_TIME}\\' - INTERVAL \\'{schedule_hour_interval} HOUR\\'
         AND "dateUpdated" <  \\'{EXECUTION_TIME}\\' 
-=======
-        WHERE "dateUpdated" > \\'{EXECUTION_DAY}\\'
-        AND "dateUpdated" <  \\'{DAY_AFTER_EXECUTION}\\' 
->>>>>>> f2e1f6ab
     """
     cloudsql_queries[
         "stock"
