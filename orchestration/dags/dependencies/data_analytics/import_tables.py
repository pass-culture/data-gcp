from dependencies.config import APPLICATIVE_EXTERNAL_CONNECTION_ID, GCP_REGION


def define_import_query(
    table, region=GCP_REGION, external_connection_id=APPLICATIVE_EXTERNAL_CONNECTION_ID
):
    """
    Given a table (from "external_connection_id" located in "region"), we build and return the federated query that
    selects table content (for import purpose).
    In order to handle type incompatibility between postgresql and BigQuery (eg. UUID and custom types),
    we sometimes have to explicitly select and cast columns.
    """
    # Define select-queries for tables that need a specific CAST and ID for metabase
    cloudsql_queries = {}
    cloudsql_queries[
        "user"
    ] = """
        SELECT
            CAST("id" AS varchar(255)) AS user_id, "dateCreated" as user_creation_date,
            "departementCode" as user_department_code, "isBeneficiary" as user_is_beneficiary,
            "isAdmin" as user_is_admin,
            "postalCode" as user_postal_code, "needsToFillCulturalSurvey" as user_needs_to_fill_cultural_survey,
            CAST("culturalSurveyId" AS varchar(255)) as user_cultural_survey_id, "civility" as user_civility,
            "activity" as user_activity, "culturalSurveyFilledDate" as user_cultural_survey_filled_date,
            "hasSeenTutorials" as user_has_seen_tutorials, "address" as user_address, "city" as user_city,
            "lastConnectionDate" as user_last_connection_date, "isEmailValidated" as user_is_email_validated,
            "suspensionReason" as user_suspension_reason, "isActive" as user_is_active,
            "hasSeenProTutorials" as user_has_seen_pro_tutorials, EXTRACT(YEAR FROM AGE("user"."dateOfBirth")) AS user_age,
            "hasCompletedIdCheck" AS user_has_completed_idCheck,
            "phoneValidationStatus" AS user_phone_validation_status,
            "isEmailValidated" AS user_has_validated_email,
            CAST("notificationSubscriptions" -> \\'marketing_push\\' AS BOOLEAN) AS user_has_enabled_marketing_push,
            CAST("notificationSubscriptions" -> \\'marketing_email\\' AS BOOLEAN) AS user_has_enabled_marketing_email
        FROM public.user
    """
    cloudsql_queries[
        "user_offerer"
    ] = """
        SELECT
            CAST("id" AS varchar(255)), CAST("userId" AS varchar(255)), CAST("offererId" AS varchar(255))
        FROM public.user_offerer
    """
    cloudsql_queries[
        "bank_information"
    ] = """
        SELECT
            CAST("id" AS varchar(255)), CAST("offererId" AS varchar(255)), CAST("venueId" AS varchar(255)),
            CAST("applicationId" AS varchar(255)), "dateModified",
            CAST("status" AS varchar(255))
        FROM public.bank_information
    """
    cloudsql_queries[
        "payment"
    ] = """
        SELECT
            CAST("id" AS varchar(255)), "author", "comment", "recipientName", CAST("bookingId" AS varchar(255)),
            "amount", "reimbursementRule", CAST("transactionEndToEndId" AS varchar(255)), "recipientSiren",
            "reimbursementRate", "transactionLabel", "paymentMessageId"
        FROM public.payment
    """
    cloudsql_queries[
        "payment_status"
    ] = """
        SELECT
            CAST("id" AS varchar(255)), CAST("paymentId" AS varchar(255)), "date", CAST("status" AS varchar(255)), "detail"
        FROM public.payment_status
    """
    cloudsql_queries[
        "booking"
    ] = """
        SELECT
            CAST("id" AS varchar(255)) as booking_id, "dateCreated" as booking_creation_date,
            CAST("stockId" AS varchar(255)) as stock_id, "quantity" as booking_quantity,
            CAST("userId" AS varchar(255)) as user_id, "amount" as booking_amount,
            "isCancelled" as booking_is_cancelled, "isUsed" as booking_is_used, "dateUsed" as booking_used_date,
            "cancellationDate" as booking_cancellation_date,
            CAST("cancellationReason" AS VARCHAR) AS booking_cancellation_reason
        FROM public.booking
    """
    cloudsql_queries[
        "offer"
    ] = """
        SELECT
            CAST("idAtProviders" AS varchar(255)) as offer_id_at_providers,
            "dateModifiedAtLastProvider" as offer_modified_at_last_provider_date,
            CAST("id" AS varchar(255)) as offer_id, "dateCreated" as offer_creation_date,
            CAST("productId" AS varchar(255)) as offer_product_id, CAST("venueId" AS varchar(255)) as venue_id,
            CAST("lastProviderId" AS varchar(255)) as offer_last_provider_id, "bookingEmail" as booking_email,
            "isActive" as offer_is_active, "type" as offer_type, "name" as offer_name,
            "description" as offer_description, "conditions" as offer_conditions, "ageMin" as offer_age_min,
            "ageMax" as offer_age_max, "url" as offer_url, "mediaUrls" as offer_media_urls,
            "durationMinutes" as offer_duration_minutes, "isNational" as offer_is_national,
            "extraData" as offer_extra_data, "isDuo" as offer_is_duo, "fieldsUpdated" as offer_fields_updated,
            "withdrawalDetails" as offer_withdrawal_details,
            "audioDisabilityCompliant" as offer_audio_disability_compliant,
            "mentalDisabilityCompliant" as offer_mental_disability_compliant,
            "motorDisabilityCompliant" as offer_motor_disability_compliant,
            "visualDisabilityCompliant" as offer_visual_disability_compliant,
            "externalTicketOfficeUrl" as offer_external_ticket_office_url,
            CAST("validation" AS varchar(255)) as offer_validation,
            CAST("subcategoryId" AS varchar(255)) as offer_subcategoryId,
            "dateUpdated" as offer_date_updated
        FROM public.offer
        WHERE "dateUpdated" >= CURRENT_DATE - 1
    """
    cloudsql_queries[
        "stock"
    ] = """
        SELECT
            CAST("idAtProviders" AS varchar(255)) AS stock_id_at_providers ,
            "dateModifiedAtLastProvider" AS stock_modified_at_last_provider_date,
            CAST("id" AS varchar(255)) AS stock_id, "dateModified" AS stock_modified_date, "price" AS stock_price,
            "quantity" AS stock_quantity, "bookingLimitDatetime" AS stock_booking_limit_date,
            CAST("lastProviderId" AS varchar(255)) AS stock_last_provider_id,
            CAST("offerId" AS varchar(255)) AS offer_id, "isSoftDeleted" AS stock_is_soft_deleted,
            "beginningDatetime" AS stock_beginning_date, "dateCreated" AS stock_creation_date,
            "fieldsUpdated" AS stock_fields_updated
        FROM public.stock
    """
    cloudsql_queries[
        "venue"
    ] = """
        SELECT
            "thumbCount" AS venue_thumb_count, "idAtProviders" AS venue_id_at_providers,
            "dateModifiedAtLastProvider" AS venue_modified_at_last_provider, "address" as venue_address,
            "postalCode" as venue_postal_code, "city" as venue_city, CAST("id" AS varchar(255)) AS venue_id,
            "name" AS venue_name, "siret" AS venue_siret, "departementCode" AS venue_department_code,
            "latitude" AS venue_latitude, "longitude" AS venue_longitude,
            CAST("managingOffererId" AS varchar(255)) AS venue_managing_offerer_id, "bookingEmail" AS venue_booking_email,
            CAST("lastProviderId" AS varchar(255)) AS venue_last_provider_id, "isVirtual" AS venue_is_virtual,
            "comment" AS venue_comment, "publicName" AS venue_public_name,
            "fieldsUpdated" AS venue_fields_updated, CAST("venueTypeId" AS varchar(255)) AS venue_type_id,
            CAST("venueLabelId" AS varchar(255)) AS venue_label_id, "dateCreated" AS venue_creation_date,
            "isPermanent" AS venue_is_permanent, "validationToken" AS venue_validation_token
        FROM public.venue
    """
    cloudsql_queries[
        "offerer"
    ] = """
        SELECT
            "isActive" AS offerer_is_active, "thumbCount" AS offerer_thumb_count,
            CAST("idAtProviders" AS varchar(255)) AS offerer_id_at_providers,
            "dateModifiedAtLastProvider" AS offerer_modified_at_last_provider_date, "address" AS offerer_address,
            "postalCode" AS offerer_postal_code, "city" AS offerer_city, CAST("id" AS varchar(255)) AS offerer_id,
            "dateCreated" AS offerer_creation_date, "name" AS offerer_name,
            "siren" AS offerer_siren, CAST("lastProviderId" AS varchar(255)) AS offerer_last_provider_id,
            "fieldsUpdated" AS offerer_fields_updated, "validationToken" AS offerer_validation_token
        FROM public.offerer
    """
    cloudsql_queries[
        "provider"
    ] = """
        SELECT
            "isActive", CAST("id" AS varchar(255)), "name", "localClass",
            "enabledForPro"
        FROM public.provider
    """
    cloudsql_queries[
        "venue_type"
    ] = """
        SELECT
            CAST("id" AS varchar(255)), "label"
        FROM public.venue_type
    """
    cloudsql_queries[
        "venue_label"
    ] = """
        SELECT
            CAST("id" AS varchar(255)), "label"
        FROM public.venue_label
    """
    cloudsql_queries[
        "favorite"
    ] = """
            SELECT
                CAST("id" AS varchar(255)), CAST("userId" AS varchar(255)), CAST("offerId" AS varchar(255)),
                CAST("mediationId" AS varchar(255)), "dateCreated"
            FROM public.favorite
        """
    cloudsql_queries[
        "transaction"
    ] = """
            SELECT
                CAST("id" AS varchar(255)), CAST("native_transaction_id" AS varchar(255)),"issued_at",
                CAST("client_addr" AS varchar(255)), CAST("actor_id" AS varchar(255))
            FROM public.transaction
        """
    cloudsql_queries[
        "local_provider_event"
    ] = """
            SELECT
                CAST("id" AS varchar(255)), CAST("providerId" AS varchar(255)),"date",
                CAST("type" AS varchar(255)), "payload"
            FROM public.local_provider_event
        """
    cloudsql_queries[
        "beneficiary_import_status"
    ] = """
            SELECT
                CAST("id" AS varchar(255)), CAST("status" AS varchar(255)), "date", "detail",
                CAST("beneficiaryImportId" AS varchar(255)),  CAST("authorId" AS varchar(255))
            FROM public.beneficiary_import_status
        """
    cloudsql_queries[
        "deposit"
    ] = """
            SELECT
                CAST("id" AS varchar(255)), "amount", CAST("userId" AS varchar(255)), "source", "dateCreated", "expirationDate"
            FROM public.deposit
        """
    cloudsql_queries[
        "beneficiary_import"
    ] = """
            SELECT
                CAST("id" AS varchar(255)), CAST("beneficiaryId" AS varchar(255)), CAST("applicationId" AS varchar(255)),
                CAST("sourceId" AS varchar(255)), "source"
            FROM public.beneficiary_import
        """
    cloudsql_queries[
        "mediation"
    ] = """
            SELECT
                "thumbCount",CAST("idAtProviders" AS varchar(255)), "dateModifiedAtLastProvider",CAST("id" AS varchar(255)),
                "dateCreated",CAST("authorId" AS varchar(255)), CAST("lastProviderId" AS varchar(255)),
                CAST("offerId" AS varchar(255)), "credit", "isActive", "fieldsUpdated"
            FROM public.mediation
        """
    cloudsql_queries[
        "offer_criterion"
    ] = """
            SELECT
                CAST("id" AS varchar(255)),CAST("offerId" AS varchar(255)), CAST("criterionId" AS varchar(255))
            FROM public.offer_criterion
        """
    cloudsql_queries[
        "allocine_pivot"
    ] = """
            SELECT
                CAST("id" AS varchar(255)),"siret",CAST("theaterId" AS varchar(255))
            FROM public.allocine_pivot
        """
    cloudsql_queries[
        "venue_provider"
    ] = """
            SELECT
                "isActive", CAST("id" AS varchar(255)), CAST("idAtProviders" AS varchar(255)),"dateModifiedAtLastProvider",
                CAST("venueId" AS varchar(255)), CAST("providerId" AS varchar(255)), CAST("venueIdAtOfferProvider" AS varchar(255)),
                "lastSyncDate",  CAST("lastProviderId" AS varchar(255)), "fieldsUpdated"
            FROM public.venue_provider
        """
    cloudsql_queries[
        "allocine_venue_provider_price_rule"
    ] = """
            SELECT
                CAST("id" AS varchar(255)), CAST("allocineVenueProviderId" AS varchar(255)),
                CAST("priceRule" AS varchar(255)), "price"
            FROM public.allocine_venue_provider_price_rule
        """
    cloudsql_queries[
        "allocine_venue_provider"
    ] = """
            SELECT
                CAST("id" AS varchar(255)),"isDuo", "quantity"
            FROM public.allocine_venue_provider
        """
    cloudsql_queries[
        "payment_message"
    ] = """
            SELECT
                CAST("id" AS varchar(255)),"name", "checksum"
            FROM public.payment_message
        """
    cloudsql_queries[
        "feature"
    ] = """
            SELECT
                CAST("id" AS varchar(255)),CAST("name" AS varchar(255)), "description", "isActive"
            FROM public.feature
        """
    cloudsql_queries[
        "criterion"
    ] = """
            SELECT
                CAST("id" AS varchar(255)),"name", "description", "endDateTime", "startDateTime"
            FROM public.criterion
        """
    cloudsql_queries[
        "offer_report"
    ] = """
            SELECT
                CAST("id" AS varchar(255)) AS offer_report_id
                ,CAST("userId" AS varchar(255)) AS offer_report_user_id
                ,CAST("offerId" AS varchar(255)) AS offer_report_offer_id
                ,reason AS offer_report_reason
                ,"customReasonContent" AS offer_report_custom_reason_content
            FROM public.offer_report
        """
    cloudsql_queries[
        "beneficiary_fraud_review"
    ] = """
            SELECT
                CAST("id" AS varchar(255)) AS id
                ,CAST("userId" AS varchar(255)) AS user_id
                ,CAST("authorId" AS varchar(255)) AS author_id
                ,review AS review
                ,"dateReviewed" AS datereviewed
                ,reason AS reason
            FROM public.beneficiary_fraud_review
        """
    cloudsql_queries[
        "beneficiary_fraud_result"
    ] = """
            SELECT
                CAST("id" AS varchar(255)) AS id
                ,CAST("userId" AS varchar(255)) AS user_id
                ,status AS status
                ,"dateCreated" AS datecreated
                ,"dateUpdated" AS dateupdated
            FROM public.beneficiary_fraud_result
        """

    cloudsql_queries[
        "beneficiary_fraud_check"
<<<<<<< HEAD
    ] = r"""
            SELECT *
                ,regexp_replace(content, \'"(email|phone|lastName|birthDate|firstName|phoneNumber|bodyPieceNumber|reason_code|account_email)": "[a-zA-Z0-9.@]*",\' ,\'"\\1":"XXX",\', \'g\') 
                FROM (
                SELECT CAST("id" AS varchar(255)) AS id
                    ,"dateCreated" AS datecreated
                    ,CAST("userId" AS varchar(255)) AS user_id
                    ,type AS type
                    ,"thirdPartyId" AS thirdpartyid
                    ,CAST("resultContent" AS text) as content 
                    FROM public.beneficiary_fraud_check
                    ) AS data
=======
    ] = """
            SELECT
                CAST("id" AS varchar(255)) AS id
                ,"dateCreated" AS datecreated
                ,CAST("userId" AS varchar(255)) AS user_id
                ,type AS type
                ,"thirdPartyId" AS thirdpartyid
                ,jsonb_extract_path_text("resultContent", \\'id\\') AS id_content
                , jsonb_extract_path_text("resultContent", \\'city\\') AS city
                , jsonb_extract_path_text("resultContent", \\'gender\\' ) AS gender
                , jsonb_extract_path_text("resultContent", \\'address\\' ) AS address
                , jsonb_extract_path_text("resultContent", \\'activity\\' ) AS activity
                , jsonb_extract_path_text("resultContent", \\'postalCode\\' ) AS postalCode
                , jsonb_extract_path_text("resultContent", \\'creatorCtrl\\' ) AS creatorCtrl
                , jsonb_extract_path_text("resultContent", \\'bodyNameCtrl\\' ) AS bodyNameCtrl
                , jsonb_extract_path_text("resultContent", \\'bodyNameLevel\\' ) AS bodyNameLevel
                , jsonb_extract_path_text("resultContent", \\'posteCodeCtrl\\' ) AS posteCodeCtrl
                , jsonb_extract_path_text("resultContent", \\'initialSizeCtrl\\' ) AS initialSizeCtrl
                , jsonb_extract_path_text("resultContent", \\'serviceCodeCtrl\\' ) AS serviceCodeCtrl
                , jsonb_extract_path_text("resultContent", \\'birthLocationCtrl\\' ) AS birthLocationCtrl
                , jsonb_extract_path_text("resultContent", \\'bodyBirthDateCtrl\\' ) AS bodyBirthDateCtrl
                , jsonb_extract_path_text("resultContent", \\'bodyFirstNameCtrl\\' ) AS bodyFirstNameCtrl
                , jsonb_extract_path_text("resultContent", \\'initialNumberCtrl\\' ) AS initialNumberCtrl
                , jsonb_extract_path_text("resultContent", \\'bodyBirthDateLevel\\' ) AS bodyBirthDateLevel
                , jsonb_extract_path_text("resultContent", \\'bodyFirstNameLevel\\' ) AS bodyFirstNameLevel
                , jsonb_extract_path_text("resultContent", \\'bodyPieceNumberCtrl\\' ) AS bodyPieceNumberCtrl
                , jsonb_extract_path_text("resultContent", \\'bodyPieceNumberLevel\\' ) AS bodyPieceNumberLevel
            FROM public.beneficiary_fraud_check
>>>>>>> 33564d0c
        """

    # Build specific federated queries
    queries = {}
    for external_table, external_query in cloudsql_queries.items():
        one_line_external_query = " ".join(
            [line.strip() for line in external_query.splitlines()]
        )
        queries[
            external_table
        ] = f"""
            SELECT * FROM EXTERNAL_QUERY(
                '{external_connection_id}',
                '{one_line_external_query}'
            );
        """

    # Define default federated query (for tables that do not need specific CAST)
    default_query = f"SELECT * FROM EXTERNAL_QUERY('{external_connection_id}', 'SELECT * FROM {table}');"

    return queries.get(table, default_query)


def define_replace_query(columns_to_convert):
    if columns_to_convert == [""]:
        return ""
    else:
        return f"""REPLACE({', '.join([f"DATETIME(timestamp({date_column}),'Europe/Paris') as {date_column}" for date_column in columns_to_convert]) })"""<|MERGE_RESOLUTION|>--- conflicted
+++ resolved
@@ -321,7 +321,6 @@
 
     cloudsql_queries[
         "beneficiary_fraud_check"
-<<<<<<< HEAD
     ] = r"""
             SELECT *
                 ,regexp_replace(content, \'"(email|phone|lastName|birthDate|firstName|phoneNumber|bodyPieceNumber|reason_code|account_email)": "[a-zA-Z0-9.@]*",\' ,\'"\\1":"XXX",\', \'g\') 
@@ -334,36 +333,6 @@
                     ,CAST("resultContent" AS text) as content 
                     FROM public.beneficiary_fraud_check
                     ) AS data
-=======
-    ] = """
-            SELECT
-                CAST("id" AS varchar(255)) AS id
-                ,"dateCreated" AS datecreated
-                ,CAST("userId" AS varchar(255)) AS user_id
-                ,type AS type
-                ,"thirdPartyId" AS thirdpartyid
-                ,jsonb_extract_path_text("resultContent", \\'id\\') AS id_content
-                , jsonb_extract_path_text("resultContent", \\'city\\') AS city
-                , jsonb_extract_path_text("resultContent", \\'gender\\' ) AS gender
-                , jsonb_extract_path_text("resultContent", \\'address\\' ) AS address
-                , jsonb_extract_path_text("resultContent", \\'activity\\' ) AS activity
-                , jsonb_extract_path_text("resultContent", \\'postalCode\\' ) AS postalCode
-                , jsonb_extract_path_text("resultContent", \\'creatorCtrl\\' ) AS creatorCtrl
-                , jsonb_extract_path_text("resultContent", \\'bodyNameCtrl\\' ) AS bodyNameCtrl
-                , jsonb_extract_path_text("resultContent", \\'bodyNameLevel\\' ) AS bodyNameLevel
-                , jsonb_extract_path_text("resultContent", \\'posteCodeCtrl\\' ) AS posteCodeCtrl
-                , jsonb_extract_path_text("resultContent", \\'initialSizeCtrl\\' ) AS initialSizeCtrl
-                , jsonb_extract_path_text("resultContent", \\'serviceCodeCtrl\\' ) AS serviceCodeCtrl
-                , jsonb_extract_path_text("resultContent", \\'birthLocationCtrl\\' ) AS birthLocationCtrl
-                , jsonb_extract_path_text("resultContent", \\'bodyBirthDateCtrl\\' ) AS bodyBirthDateCtrl
-                , jsonb_extract_path_text("resultContent", \\'bodyFirstNameCtrl\\' ) AS bodyFirstNameCtrl
-                , jsonb_extract_path_text("resultContent", \\'initialNumberCtrl\\' ) AS initialNumberCtrl
-                , jsonb_extract_path_text("resultContent", \\'bodyBirthDateLevel\\' ) AS bodyBirthDateLevel
-                , jsonb_extract_path_text("resultContent", \\'bodyFirstNameLevel\\' ) AS bodyFirstNameLevel
-                , jsonb_extract_path_text("resultContent", \\'bodyPieceNumberCtrl\\' ) AS bodyPieceNumberCtrl
-                , jsonb_extract_path_text("resultContent", \\'bodyPieceNumberLevel\\' ) AS bodyPieceNumberLevel
-            FROM public.beneficiary_fraud_check
->>>>>>> 33564d0c
         """
 
     # Build specific federated queries
