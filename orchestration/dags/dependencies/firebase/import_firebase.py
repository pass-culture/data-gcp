from common.config import ENV_SHORT_NAME

SQL_PATH = f"dependencies/firebase/sql"


ENV_SHORT_NAME_APP_INFO_ID_MAPPING = {
    "dev": ["app.passculture.test", "app.passculture.testing"],
    "stg": ["app.passculture.staging", "app.passculture", "app.passculture.webapp"],
    "prod": ["app.passculture", "app.passculture.webapp"],
}

ENV_SHORT_NAME_APP_INFO_ID_MAPPING_PRO = {
    "dev": ["localhost", "pro.testing.passculture.team"],
    "stg": [
        "pro.testing.passculture.team",
        "integration.passculture.pro",
        "passculture.pro",
        "pro.staging.passculture.team",
    ],
    "prod": ["passculture.pro"],
}

GCP_PROJECT_NATIVE_ENV = "passculture-native"
FIREBASE_RAW_DATASET = "analytics_267263535"

GCP_PROJECT_PRO_ENV = "passculture-pro"
FIREBASE_PRO_RAW_DATASET = "analytics_301948526"

app_info_id_list = ENV_SHORT_NAME_APP_INFO_ID_MAPPING[ENV_SHORT_NAME]
app_info_id_list_pro = ENV_SHORT_NAME_APP_INFO_ID_MAPPING_PRO[ENV_SHORT_NAME]


import_firebase_pro_tables = {
    "raw_firebase_pro_events": {
        "sql": f"{SQL_PATH}/raw/events.sql",
        "destination_dataset": "{{ bigquery_raw_dataset }}",
        "destination_table": "events_pro",
        "partition_prefix": "_",
        "params": {
            "table_type": "pro",
            "app_info_ids": app_info_id_list_pro,
            "gcp_project_native_env": GCP_PROJECT_PRO_ENV,
            "firebase_raw_dataset": FIREBASE_PRO_RAW_DATASET,
        },
    },
    "clean_firebase_pro_events": {
        "sql": f"{SQL_PATH}/clean/events.sql",
        "destination_dataset": "{{ bigquery_clean_dataset }}",
        "destination_table": "firebase_pro_events",
        "partition_prefix": "_",
        "depends": ["raw_firebase_pro_events"],
        "params": {
            "table_type": "pro",
            "app_info_ids": app_info_id_list_pro,
            "table_name": "events_pro",
        },
    },
    # analytics
    "analytics_firebase_pro_events": {
        "sql": f"{SQL_PATH}/analytics/firebase_pro_events.sql",
        "destination_dataset": "{{ bigquery_analytics_dataset }}",
        "destination_table": "firebase_pro_events",
        "partition_prefix": "$",
        "time_partitioning": {"field": "event_date"},
        "clustering_fields": {"fields": ["event_name"]},
        "depends": ["clean_firebase_pro_events"],
    },
}

import_firebase_beneficiary_tables = {
    "raw_firebase_events": {
        "sql": f"{SQL_PATH}/raw/events.sql",
        "destination_dataset": "{{ bigquery_raw_dataset }}",
        "destination_table": "events",
        "partition_prefix": "_",
        "params": {
            "table_type": "beneficiary",
            "app_info_ids": app_info_id_list,
            "gcp_project_native_env": GCP_PROJECT_NATIVE_ENV,
            "firebase_raw_dataset": FIREBASE_RAW_DATASET,
        },
    },
    "clean_firebase_events": {
        "sql": f"{SQL_PATH}/clean/events.sql",
        "destination_dataset": "{{ bigquery_clean_dataset }}",
        "destination_table": "firebase_events",
        "partition_prefix": "_",
        "depends": ["raw_firebase_events"],
        "params": {
            "table_type": "beneficiary",
            "app_info_ids": app_info_id_list,
            "table_name": "events",
        },
    },
    # analytics
    "analytics_firebase_events": {
        "sql": f"{SQL_PATH}/analytics/firebase_events.sql",
        "destination_dataset": "{{ bigquery_analytics_dataset }}",
        "destination_table": "firebase_events",
        "partition_prefix": "$",
        "time_partitioning": {"field": "event_date"},
        "clustering_fields": {"fields": ["event_name"]},
        "depends": ["clean_firebase_events"],
    },
    "analytics_firebase_aggregated_offers": {
        "sql": f"{SQL_PATH}/analytics/firebase_aggregated_offers.sql",
        "destination_dataset": "{{ bigquery_analytics_dataset }}",
        "destination_table": "firebase_aggregated_offers",
        "depends": ["clean_firebase_events"],
    },
    "analytics_firebase_aggregated_users": {
        "sql": f"{SQL_PATH}/analytics/firebase_aggregated_users.sql",
        "destination_dataset": "{{ bigquery_analytics_dataset }}",
        "destination_table": "firebase_aggregated_users",
        "depends": ["clean_firebase_events"],
    },
    "analytics_firebase_visits": {
        "sql": f"{SQL_PATH}/analytics/firebase_visits.sql",
        "destination_dataset": "{{ bigquery_analytics_dataset }}",
        "destination_table": "firebase_visits",
        "depends": ["clean_firebase_events"],
    },
    "analytics_firebase_session_origin": {
        "sql": f"{SQL_PATH}/analytics/firebase_session_origin.sql",
        "destination_dataset": "{{ bigquery_analytics_dataset }}",
        "destination_table": "firebase_session_origin",
        "time_partitioning": {"field": "first_event_date"},
        "depends": ["analytics_firebase_events"],
    },
<<<<<<< HEAD
    "analytics_firebase_home_events": {
        "sql": f"{SQL_PATH}/analytics/firebase_home_events.sql",
=======
    "analytics_firebase_booking_origin": {
        "sql": f"{SQL_PATH}/analytics/firebase_booking_origin.sql",
        "destination_dataset": "{{ bigquery_analytics_dataset }}",
        "destination_table": "firebase_booking_origin",
        "partition_prefix": "$",
        "time_partitioning": {"field": "booking_date"},
        "depends": ["analytics_firebase_events"],
        "dag_depends": [
            {"import_contentful": "contentful_homepages"}
        ],  # dag_id: task_id
    },
    "analytics_firebase_aggregated_search_events": {
        "sql": f"{SQL_PATH}/analytics/firebase_aggregated_search_events.sql",
>>>>>>> 6735ece2
        "destination_dataset": "{{ bigquery_analytics_dataset }}",
        "destination_table": "firebase_home_events",
        "partition_prefix": "$",
        "time_partitioning": {"field": "event_date"},
        "clustering_fields": {"fields": ["event_type"]},
        "depends": ["analytics_firebase_events"],
    },
    "analytics_firebase_similar_offer_events": {
        "sql": f"{SQL_PATH}/analytics/firebase_similar_offer_events.sql",
        "destination_dataset": "{{ bigquery_analytics_dataset }}",
        "destination_table": "firebase_similar_offer_events",
        "time_partitioning": {"field": "event_date"},
        "depends": ["analytics_firebase_events"],
    },
}


import_tables = dict(import_firebase_beneficiary_tables, **import_firebase_pro_tables)<|MERGE_RESOLUTION|>--- conflicted
+++ resolved
@@ -120,31 +120,8 @@
         "destination_table": "firebase_visits",
         "depends": ["clean_firebase_events"],
     },
-    "analytics_firebase_session_origin": {
-        "sql": f"{SQL_PATH}/analytics/firebase_session_origin.sql",
-        "destination_dataset": "{{ bigquery_analytics_dataset }}",
-        "destination_table": "firebase_session_origin",
-        "time_partitioning": {"field": "first_event_date"},
-        "depends": ["analytics_firebase_events"],
-    },
-<<<<<<< HEAD
     "analytics_firebase_home_events": {
         "sql": f"{SQL_PATH}/analytics/firebase_home_events.sql",
-=======
-    "analytics_firebase_booking_origin": {
-        "sql": f"{SQL_PATH}/analytics/firebase_booking_origin.sql",
-        "destination_dataset": "{{ bigquery_analytics_dataset }}",
-        "destination_table": "firebase_booking_origin",
-        "partition_prefix": "$",
-        "time_partitioning": {"field": "booking_date"},
-        "depends": ["analytics_firebase_events"],
-        "dag_depends": [
-            {"import_contentful": "contentful_homepages"}
-        ],  # dag_id: task_id
-    },
-    "analytics_firebase_aggregated_search_events": {
-        "sql": f"{SQL_PATH}/analytics/firebase_aggregated_search_events.sql",
->>>>>>> 6735ece2
         "destination_dataset": "{{ bigquery_analytics_dataset }}",
         "destination_table": "firebase_home_events",
         "partition_prefix": "$",
@@ -152,6 +129,13 @@
         "clustering_fields": {"fields": ["event_type"]},
         "depends": ["analytics_firebase_events"],
     },
+    "analytics_firebase_session_origin": {
+        "sql": f"{SQL_PATH}/analytics/firebase_session_origin.sql",
+        "destination_dataset": "{{ bigquery_analytics_dataset }}",
+        "destination_table": "firebase_session_origin",
+        "time_partitioning": {"field": "first_event_date"},
+        "depends": ["analytics_firebase_events"],
+    },    
     "analytics_firebase_similar_offer_events": {
         "sql": f"{SQL_PATH}/analytics/firebase_similar_offer_events.sql",
         "destination_dataset": "{{ bigquery_analytics_dataset }}",
@@ -161,5 +145,4 @@
     },
 }
 
-
 import_tables = dict(import_firebase_beneficiary_tables, **import_firebase_pro_tables)