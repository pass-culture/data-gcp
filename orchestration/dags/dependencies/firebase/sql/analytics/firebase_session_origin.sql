--- conflicted
+++ resolved
@@ -3,17 +3,10 @@
     user_pseudo_id
     , session_id
     , unique_session_id
-<<<<<<< HEAD
-    , FIRST_VALUE(event_date)OVER(PARTITION BY user_pseudo_id, session_id, unique_session_id ORDER BY event_timestamp ROWS BETWEEN UNBOUNDED PRECEDING AND UNBOUNDED FOLLOWING) AS first_event_date
-    , LAST_VALUE(traffic_campaign) OVER(PARTITION BY user_pseudo_id, session_id, unique_session_id ORDER BY event_timestamp ROWS BETWEEN UNBOUNDED PRECEDING AND UNBOUNDED FOLLOWING) AS traffic_campaign
-    , LAST_VALUE(traffic_source) OVER(PARTITION BY user_pseudo_id, session_id, unique_session_id ORDER BY event_timestamp ROWS BETWEEN UNBOUNDED PRECEDING AND UNBOUNDED FOLLOWING) AS traffic_source
-    , LAST_VALUE(traffic_medium) OVER(PARTITION BY user_pseudo_id, session_id, unique_session_id ORDER BY event_timestamp ROWS BETWEEN UNBOUNDED PRECEDING AND UNBOUNDED FOLLOWING) AS traffic_medium
-=======
     , FIRST_VALUE(event_date)OVER(PARTITION BY unique_session_id ORDER BY event_timestamp ROWS BETWEEN UNBOUNDED PRECEDING AND UNBOUNDED FOLLOWING) AS first_event_date
     , LAST_VALUE(traffic_campaign) OVER(PARTITION BY unique_session_id ORDER BY event_timestamp ROWS BETWEEN UNBOUNDED PRECEDING AND UNBOUNDED FOLLOWING) AS traffic_campaign
     , LAST_VALUE(traffic_source) OVER(PARTITION BY unique_session_id ORDER BY event_timestamp ROWS BETWEEN UNBOUNDED PRECEDING AND UNBOUNDED FOLLOWING) AS traffic_source
     , LAST_VALUE(traffic_medium) OVER(PARTITION BY unique_session_id ORDER BY event_timestamp ROWS BETWEEN UNBOUNDED PRECEDING AND UNBOUNDED FOLLOWING) AS traffic_medium
->>>>>>> 37a5f60d
 FROM `{{ bigquery_analytics_dataset }}.firebase_events` AS firebase_events
 WHERE  session_id IS NOT NULL
 AND event_name NOT IN (
