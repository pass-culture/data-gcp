from common.config import (
    ENV_SHORT_NAME,
)

ANALYTICS_SQL_PATH = f"dependencies/import_analytics/sql/analytics"
CLEAN_SQL_PATH = f"dependencies/import_analytics/sql/clean"

clean_tables = {
    "clean_iris_venues_in_shape": {
        "sql": f"{CLEAN_SQL_PATH}/iris_venues_in_shape.sql",
        "destination_dataset": "{{ bigquery_clean_dataset }}",
        "destination_table": "iris_venues_in_shape",
    },
    "clean_iris_venues_at_radius": {
        "sql": f"{CLEAN_SQL_PATH}/iris_venues_at_radius.sql",
        "destination_dataset": "{{ bigquery_clean_dataset }}",
        "destination_table": "iris_venues_at_radius",
        "params": {"iris_distance": 150000 if ENV_SHORT_NAME != "dev" else 20000},
    },
}

analytics_tables = {
    "available_stock_information": {
        "sql": f"{ANALYTICS_SQL_PATH}/available_stock_information.sql",
        "destination_dataset": "{{ bigquery_analytics_dataset }}",
    },
    "enriched_booking_data": {
        "sql": f"{ANALYTICS_SQL_PATH}/enriched_booking_data.sql",
        "destination_dataset": "{{ bigquery_analytics_dataset }}",
    },
    "enriched_collective_booking_data": {
        "sql": f"{ANALYTICS_SQL_PATH}/enriched_collective_booking_data.sql",
        "destination_dataset": "{{ bigquery_analytics_dataset }}",
    },
    "enriched_collective_offer_data": {
        "sql": f"{ANALYTICS_SQL_PATH}/enriched_collective_offer_data.sql",
        "destination_dataset": "{{ bigquery_analytics_dataset }}",
    },
    "enriched_deposit_data": {
        "sql": f"{ANALYTICS_SQL_PATH}/enriched_deposit_data.sql",
        "destination_dataset": "{{ bigquery_analytics_dataset }}",
    },
    "enriched_institution_data": {
        "sql": f"{ANALYTICS_SQL_PATH}/enriched_institution_data.sql",
        "destination_dataset": "{{ bigquery_analytics_dataset }}",
        "depends": ["enriched_user_data"],
    },
    "enriched_offer_data": {
        "sql": f"{ANALYTICS_SQL_PATH}/enriched_offer_data.sql",
        "destination_dataset": "{{ bigquery_analytics_dataset }}",
        "depends": [
            "enriched_stock_data",
            "isbn_editor",
            "offer_extracted_data",
            "offer_item_ids",
        ],
    },
    "enriched_offerer_data": {
        "sql": f"{ANALYTICS_SQL_PATH}/enriched_offerer_data.sql",
        "destination_dataset": "{{ bigquery_analytics_dataset }}",
        "depends": ["enriched_offer_data"],
    },
    "enriched_stock_data": {
        "sql": f"{ANALYTICS_SQL_PATH}/enriched_stock_data.sql",
        "destination_dataset": "{{ bigquery_analytics_dataset }}",
        "depends": ["stock_booking_information", "available_stock_information"],
    },
    "enriched_suivi_dms_adage": {
        "sql": f"{ANALYTICS_SQL_PATH}/enriched_suivi_dms_adage.sql",
        "destination_dataset": "{{ bigquery_analytics_dataset }}",
        "depends": [
            "enriched_offerer_data",
            "enriched_venue_data",
        ],  # add adage; dms_pro (?)
    },
    "enriched_user_data": {
        "sql": f"{ANALYTICS_SQL_PATH}/enriched_user_data.sql",
        "destination_dataset": "{{ bigquery_analytics_dataset }}",
        "depends": ["enriched_deposit_data"],
    },
    "enriched_venue_data": {
        "sql": f"{ANALYTICS_SQL_PATH}/enriched_venue_data.sql",
        "destination_dataset": "{{ bigquery_analytics_dataset }}",
        "depends": ["enriched_offer_data"],
    },
    "iris_venues_in_shape": {
        "sql": f"{ANALYTICS_SQL_PATH}/iris_venues_in_shape.sql",
        "destination_dataset": "{{ bigquery_analytics_dataset }}",
        "depends": ["clean_iris_venues_in_shape"],
    },
    "iris_venues_at_radius": {
        "sql": f"{ANALYTICS_SQL_PATH}/iris_venues_at_radius.sql",
        "destination_dataset": "{{ bigquery_analytics_dataset }}",
        "depends": ["clean_iris_venues_at_radius"],
    },
    "isbn_editor": {
        "sql": f"{ANALYTICS_SQL_PATH}/isbn_editor.sql",
        "destination_dataset": "{{ bigquery_analytics_dataset }}",
    },
    "offer_extracted_data": {
        "sql": f"{ANALYTICS_SQL_PATH}/offer_extracted_data.sql",
        "destination_dataset": "{{ bigquery_analytics_dataset }}",
    },
    "stock_booking_information": {
        "sql": f"{ANALYTICS_SQL_PATH}/stock_booking_information.sql",
        "destination_dataset": "{{ bigquery_analytics_dataset }}",
    },
    "venue_locations": {
        "sql": f"{ANALYTICS_SQL_PATH}/venue_locations.sql",
        "destination_dataset": "{{ bigquery_analytics_dataset }}",
        # see associated dependencies
    },
    "offer_item_ids": {
        "sql": f"{ANALYTICS_SQL_PATH}/offer_item_ids.sql",
        "destination_dataset": "{{ bigquery_analytics_dataset }}",
        "destination_table": "offer_item_ids",
    },
    "offer_with_mediation": {
        "sql": f"{ANALYTICS_SQL_PATH}/offer_with_mediation.sql",
        "destination_dataset": "{{ bigquery_analytics_dataset }}",
        "destination_table": "offer_with_mediation",
    },
    "recommendable_offers_data": {
        "sql": f"{ANALYTICS_SQL_PATH}/recommendable_offers_data.sql",
        "destination_dataset": "{{ bigquery_analytics_dataset }}",
        "destination_table": "recommendable_offers_data",
        "depends": [
            "enriched_venue_data",
            "enriched_offer_data",
            "offer_with_mediation",
        ],
    },
    "top_items_data": {
        "sql": f"{ANALYTICS_SQL_PATH}/top_items_data.sql",
        "destination_dataset": "{{ bigquery_analytics_dataset }}",
        "destination_table": "top_items_data",
        "depends": ["recommendable_offers_data", "iris_venues_at_radius"],
    },
    "top_items_in_iris_shape": {
        "sql": f"{ANALYTICS_SQL_PATH}/top_items_in_iris_shape.sql",
        "destination_dataset": "{{ bigquery_analytics_dataset }}",
        "destination_table": "top_items_in_iris_shape",
        "depends": ["top_items_data", "iris_venues_in_shape"],
    },
    "top_items_not_geolocated": {
        "sql": f"{ANALYTICS_SQL_PATH}/top_items_not_geolocated.sql",
        "destination_dataset": "{{ bigquery_analytics_dataset }}",
        "destination_table": "top_items_not_geolocated",
        "depends": ["top_items_data"],
    },
    "top_items_out_iris_shape": {
        "sql": f"{ANALYTICS_SQL_PATH}/top_items_out_iris_shape.sql",
        "destination_dataset": "{{ bigquery_analytics_dataset }}",
        "destination_table": "top_items_out_iris_shape",
        "depends": ["top_items_in_iris_shape"],
    },
    "recommendable_offers_per_iris_shape": {
        "sql": f"{ANALYTICS_SQL_PATH}/recommendable_offers_per_iris_shape.sql",
        "destination_dataset": "{{ bigquery_analytics_dataset }}",
        "destination_table": "recommendable_offers_per_iris_shape",
        "depends": [
            "top_items_in_iris_shape",
            "top_items_out_iris_shape",
            "top_items_not_geolocated",
        ],
    },
    "non_recommendable_offers_data": {
        "sql": f"{ANALYTICS_SQL_PATH}/non_recommendable_offers_data.sql",
        "destination_dataset": "{{ bigquery_analytics_dataset }}",
        "destination_table": "non_recommendable_offers_data",
    },
    "venue_siren_offers": {
        "sql": f"{ANALYTICS_SQL_PATH}/venue_siren_offers.sql",
        "destination_dataset": "{{ bigquery_analytics_dataset }}",
        "destination_table": "venue_siren_offers",
        "depends": [
            "enriched_offer_data",
            "enriched_collective_offer_data",
            "enriched_booking_data",
            "enriched_collective_booking_data",
            "enriched_venue_data",
            "enriched_offerer_data",
        ],
        "clustering_fields": {"fields": ["offerer_siren", "venue_id"]},
    },
    "user_penetration": {
        "sql": f"{ANALYTICS_SQL_PATH}/user_penetration.sql",
        "destination_dataset": "{{ bigquery_analytics_dataset }}",
        "destination_table": "user_penetration",
        "depends": [
            "enriched_user_data",
            "aggregated_monthly_user_used_booking_activity",
        ],
    },
<<<<<<< HEAD
    "user_iris": {
        "sql": f"{ANALYTICS_SQL_PATH}/user_iris.sql",
        "destination_dataset": "{{ bigquery_analytics_dataset }}",
        "destination_table": "user_iris",
=======
    "diversification_booking_remastered": {
        "sql": f"{ANALYTICS_SQL_PATH}/diversification_booking_remastered.sql",
        "destination_dataset": "{{ bigquery_analytics_dataset }}",
        "destination_table": "diversification_booking_remastered",
        "depends": [
            "enriched_booking_data",
            "enriched_offer_data",
        ],
>>>>>>> 575a1ebf
    },
}

aggregated_tables = {
    "aggregated_daily_used_booking": {
        "sql": f"{ANALYTICS_SQL_PATH}/aggregated_daily_used_booking.sql",
        "destination_dataset": "{{ bigquery_analytics_dataset }}",
        "depends": ["enriched_booking_data"],
    },
    "aggregated_daily_user_data": {
        "sql": f"{ANALYTICS_SQL_PATH}/aggregated_daily_user_data.sql",
        "destination_dataset": "{{ bigquery_analytics_dataset }}",
        "depends": ["enriched_deposit_data", "enriched_user_data"],
    },
    "aggregated_daily_user_used_activity": {
        "sql": f"{ANALYTICS_SQL_PATH}/aggregated_daily_user_used_activity.sql",
        "destination_dataset": "{{ bigquery_analytics_dataset }}",
        "depends": ["enriched_deposit_data", "enriched_booking_data"],
    },
    "aggregated_monthly_user_used_booking_activity": {
        "sql": f"{ANALYTICS_SQL_PATH}/aggregated_monthly_user_used_booking_activity.sql",
        "destination_dataset": "{{ bigquery_analytics_dataset }}",
        "depends": ["aggregated_daily_user_used_activity"],
    },
    "aggregated_user_stats_reco": {
        "sql": f"{ANALYTICS_SQL_PATH}/aggregated_user_stats_reco.sql",
        "destination_dataset": "{{ bigquery_analytics_dataset }}",
        "depends": ["enriched_user_data"],
    },
}


export_tables = dict(clean_tables, **analytics_tables, **aggregated_tables)<|MERGE_RESOLUTION|>--- conflicted
+++ resolved
@@ -192,12 +192,11 @@
             "aggregated_monthly_user_used_booking_activity",
         ],
     },
-<<<<<<< HEAD
     "user_iris": {
         "sql": f"{ANALYTICS_SQL_PATH}/user_iris.sql",
         "destination_dataset": "{{ bigquery_analytics_dataset }}",
         "destination_table": "user_iris",
-=======
+    },
     "diversification_booking_remastered": {
         "sql": f"{ANALYTICS_SQL_PATH}/diversification_booking_remastered.sql",
         "destination_dataset": "{{ bigquery_analytics_dataset }}",
@@ -206,7 +205,6 @@
             "enriched_booking_data",
             "enriched_offer_data",
         ],
->>>>>>> 575a1ebf
     },
 }
 
