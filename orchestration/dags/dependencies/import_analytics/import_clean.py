--- conflicted
+++ resolved
@@ -34,12 +34,11 @@
         "destination_dataset": "{{ bigquery_clean_dataset }}",
         "destination_table": "user_beneficiary",
     },
-<<<<<<< HEAD
     "user_suspension": {
         "sql": f"{CLEAN_SQL_PATH}/user_suspension.sql",
         "destination_dataset": "{{ bigquery_clean_dataset }}",
         "destination_table": "applicative_database_user_suspension",
-=======
+    },
     "bookable_offer": {
         "sql": f"{CLEAN_SQL_PATH}/bookable_offer.sql",
         "destination_dataset": "{{ bigquery_clean_dataset }}",
@@ -50,7 +49,6 @@
         "sql": f"{CLEAN_SQL_PATH}/available_stock_information.sql",
         "destination_dataset": "{{ bigquery_clean_dataset }}",
         "destination_table": "available_stock_information",
->>>>>>> a3e2991d
     },
 }
 
