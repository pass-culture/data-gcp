
{{ create_humanize_id_function() }} 

WITH offerer_humanized_id AS (
    SELECT
        offerer_id,
        humanize_id(offerer_id) AS humanized_id
    FROM
        {{ ref('applicative_database_offerer') }}
    WHERE
        offerer_id is not NULL
),

individual_bookings_per_offerer AS (
    SELECT
        venue.venue_managing_offerer_id AS offerer_id,
        count(booking.booking_id) AS total_individual_bookings
        ,COUNT(CASE WHEN NOT booking.booking_is_cancelled THEN booking.booking_id ELSE NULL END) AS non_cancelled_individual_bookings
        ,COUNT(CASE WHEN  booking.booking_is_used THEN booking.booking_id ELSE NULL END) AS used_individual_bookings
        ,COALESCE(SUM(CASE WHEN NOT booking.booking_is_cancelled THEN booking.booking_intermediary_amount ELSE NULL END),0) AS individual_theoretic_revenue
        ,COALESCE(SUM(CASE WHEN booking.booking_is_used THEN booking.booking_intermediary_amount ELSE NULL END),0) AS individual_real_revenue
        ,COALESCE(SUM(CASE WHEN booking.booking_is_used AND EXTRACT(YEAR FROM booking.booking_creation_date) = EXTRACT(YEAR FROM current_date) THEN booking.booking_intermediary_amount ELSE NULL END),0) AS individual_current_year_real_revenue
        ,MIN(booking.booking_creation_date) AS first_individual_booking_date
        ,MAX(booking.booking_creation_date) AS last_individual_booking_date
    FROM
        {{ ref('applicative_database_venue') }} AS venue
        LEFT JOIN {{ ref('applicative_database_offer') }} AS offer ON venue.venue_id = offer.venue_id
        LEFT JOIN {{ ref('applicative_database_stock') }} AS stock ON stock.offer_id = offer.offer_id
        LEFT JOIN {{ ref('booking') }} AS booking ON stock.stock_id = booking.stock_id
    GROUP BY
        venue.venue_managing_offerer_id
),

collective_bookings_per_offerer AS (
    SELECT
        collective_booking.offerer_id
        ,COUNT(collective_booking.collective_booking_id) AS total_collective_bookings
         ,COUNT(CASE WHEN collective_booking_status NOT IN ('CANCELLED')THEN collective_booking.collective_booking_id ELSE NULL END) AS non_cancelled_collective_bookings
        ,COUNT(CASE WHEN collective_booking_status IN ('USED','REIMBURSED')THEN collective_booking.collective_booking_id ELSE NULL END) AS used_collective_bookings
        ,COALESCE(SUM(CASE WHEN collective_booking_status NOT IN ('CANCELLED')THEN collective_stock.collective_stock_price ELSE NULL END),0) AS collective_theoretic_revenue
        ,COALESCE(SUM(CASE WHEN collective_booking_status IN ('USED','REIMBURSED') THEN collective_stock.collective_stock_price ELSE NULL END),0) AS collective_real_revenue
        ,COALESCE(SUM(CASE WHEN collective_booking_status IN ('USED','REIMBURSED') AND EXTRACT(YEAR FROM collective_booking.collective_booking_creation_date) = EXTRACT(YEAR FROM current_date) THEN collective_stock.collective_stock_price ELSE NULL END),0) AS collective_current_year_real_revenue
        ,MIN(collective_booking.collective_booking_creation_date) AS first_collective_booking_date
        ,MAX(collective_booking.collective_booking_creation_date) AS last_collective_booking_date
    FROM
        {{ ref('applicative_database_collective_booking') }} AS collective_booking
    INNER JOIN {{ ref('applicative_database_collective_stock') }} AS collective_stock ON collective_stock.collective_stock_id = collective_booking.collective_stock_id
    GROUP BY
        collective_booking.offerer_id
),

individual_offers_per_offerer AS (
    SELECT
        venue.venue_managing_offerer_id AS offerer_id,
        MIN(offer.offer_creation_date) AS first_individual_offer_creation_date,
        MAX(offer.offer_creation_date) AS last_individual_offer_creation_date,
        COUNT(offer.offer_id) AS individual_offers_created
    FROM
        {{ ref('applicative_database_venue') }} AS venue
        LEFT JOIN {{ ref('applicative_database_offer') }} AS offer ON venue.venue_id = offer.venue_id
                                                                                    AND offer.offer_validation = 'APPROVED'
    GROUP BY
        venue.venue_managing_offerer_id
),

all_collective_offers AS (
    SELECT
        collective_offer_id,
        venue.venue_id,
        venue.venue_managing_offerer_id AS offerer_id,
        collective_offer_creation_date
    FROM
        {{ ref('applicative_database_collective_offer') }} AS collective_offer
     JOIN {{ ref('applicative_database_venue') }} AS venue ON venue.venue_id = collective_offer.venue_id
                                                                             AND collective_offer.collective_offer_validation = 'APPROVED'
    UNION
    ALL
    SELECT
        collective_offer_id,
        venue.venue_id,
        venue.venue_managing_offerer_id AS offerer_id,
        collective_offer_creation_date
    FROM
        {{ ref('applicative_database_collective_offer_template') }} AS collective_offer_template
     JOIN {{ ref('applicative_database_venue') }} AS venue ON venue.venue_id = collective_offer_template.venue_id
                                                                            AND collective_offer_template.collective_offer_validation = 'APPROVED'

),

collective_offers_per_offerer AS (
    SELECT
        offerer_id,
        count(collective_offer_id) AS collective_offers_created,
        MIN(collective_offer_creation_date) AS first_collective_offer_creation_date,
        MAX(collective_offer_creation_date) AS last_collective_offer_creation_date
    FROM
        all_collective_offers
    GROUP BY
        offerer_id
),

bookable_individual_offer_cnt AS (
    SELECT
        offerer_id,
        COUNT(DISTINCT offer_id) AS offerer_bookable_individual_offer_cnt
    FROM
        {{ ref('bookable_offer') }}
    GROUP BY
        1
 ),

 bookable_collective_offer_cnt AS (
    SELECT
        offerer_id,
        COUNT(DISTINCT collective_offer_id) AS offerer_bookable_collective_offer_cnt
    FROM
        {{ ref('bookable_collective_offer') }}
    GROUP BY
        1
 ),

 bookable_offer_history AS (
 SELECT
    offerer_id
    , MIN(partition_date) AS offerer_first_bookable_offer_date
    , MAX(partition_date) AS offerer_last_bookable_offer_date
FROM {{ ref('bookable_venue_history') }}
GROUP BY 1
),

related_stocks AS (
    SELECT
        offerer.offerer_id,
        MIN(stock.stock_creation_date) AS first_stock_creation_date
    FROM
        {{ ref('applicative_database_offerer') }} AS offerer
        LEFT JOIN {{ ref('applicative_database_venue') }} AS venue ON venue.venue_managing_offerer_id = offerer.offerer_id
        LEFT JOIN {{ ref('applicative_database_offer') }} AS offer ON offer.venue_id = venue.venue_id
        LEFT JOIN {{ ref('applicative_database_stock') }} AS stock ON stock.offer_id = offer.offer_id
    GROUP BY
        offerer_id
),

offerer_department_code AS (
    SELECT
        offerer.offerer_id,
        CASE
            WHEN offerer_postal_code = '97150' THEN '978'
            WHEN SUBSTRING(offerer_postal_code, 0, 2) = '97' THEN SUBSTRING(offerer_postal_code, 0, 3)
            WHEN SUBSTRING(offerer_postal_code, 0, 2) = '98' THEN SUBSTRING(offerer_postal_code, 0, 3)
            WHEN SUBSTRING(offerer_postal_code, 0, 3) in ('200', '201', '209', '205') THEN '2A'
            WHEN SUBSTRING(offerer_postal_code, 0, 3) in ('202', '206') THEN '2B'
        ELSE SUBSTRING(offerer_postal_code, 0, 2)
        END AS offerer_department_code
    FROM
        {{ ref('applicative_database_offerer') }} AS offerer
    WHERE
        "offerer_postal_code" is not NULL
),

related_venues AS (
    SELECT
        offerer.offerer_id
        ,COUNT(DISTINCT venue_id) AS total_venues_managed
        ,COALESCE(COUNT(DISTINCT CASE WHEN NOT venue_is_virtual THEN venue_id ELSE NULL END),0) AS physical_venues_managed
        ,COALESCE(COUNT(DISTINCT CASE WHEN venue_is_permanent THEN venue_id ELSE NULL END),0) AS permanent_venues_managed
    FROM
        {{ ref('applicative_database_offerer') }} AS offerer
        LEFT JOIN {{ ref('applicative_database_venue') }} AS venue ON offerer.offerer_id = venue.venue_managing_offerer_id
    GROUP BY
        1
),

venues_with_offers AS (
    SELECT
        offerer.offerer_id,
        count(DISTINCT offer.venue_id) AS nb_venue_with_offers
    FROM
        {{ ref('applicative_database_offerer') }} AS offerer
        LEFT JOIN {{ ref('applicative_database_venue') }} AS venue ON offerer.offerer_id = venue.venue_managing_offerer_id
        LEFT JOIN {{ ref('applicative_database_offer') }} AS offer ON venue.venue_id = offer.venue_id
    GROUP BY
        offerer_id
        )

, adage_agreg_synchro AS (
SELECT 
    left(siret, 9) AS siren,
    siret
FROM `{{ bigquery_analytics_dataset }}`.adage
where synchroPass = "1"
)

, siret_reference_adage AS (
SELECT 
    venueid,
    id,
    siret,
    left(siret, 9) AS siren,
    CASE WHEN siret in (select siret from adage_agreg_synchro) THEN TRUE ELSE FALSE END AS siret_synchro_adage,
    CASE WHEN left(siret, 9) in (select siren from adage_agreg_synchro) THEN TRUE ELSE FALSE END AS siren_synchro_adage,
FROM `{{ bigquery_analytics_dataset }}`.adage 
)

,siren_reference_adage AS (
  SELECT 
    siren,
    max(siren_synchro_adage) AS siren_synchro_adage
  FROM siret_reference_adage 
  GROUP BY 1
)

,dms_adage AS (
  
SELECT * EXCEPT(demandeur_entreprise_siren),
  CASE WHEN demandeur_entreprise_siren is null or demandeur_entreprise_siren = "nan" 
  THEN left(demandeur_siret, 9) ELSE demandeur_entreprise_siren END AS demandeur_entreprise_siren
  
FROM `{{ bigquery_clean_dataset }}`.dms_pro_cleaned
WHERE procedure_id IN ('57081', '57189','61589','65028','80264')
)

,first_dms_adage AS (
SELECT * 
FROM dms_adage
QUALIFY row_number() OVER(PARTITION BY demandeur_entreprise_siren ORDER BY application_submitted_at ASC) = 1
)

, first_dms_adage_accepted AS (
SELECT * 
FROM dms_adage
WHERE application_status = "accepte"
QUALIFY row_number() OVER(PARTITION BY demandeur_entreprise_siren ORDER BY processed_at ASC) = 1
)


SELECT
    offerer.offerer_id,
    CONCAT("offerer-", offerer.offerer_id) AS partner_id,
    offerer.offerer_name,
    offerer.offerer_creation_date,
    offerer.offerer_validation_date,
    related_stocks.first_stock_creation_date,
    individual_offers_per_offerer.first_individual_offer_creation_date AS offerer_first_individual_offer_creation_date,
    individual_offers_per_offerer.last_individual_offer_creation_date AS offerer_last_individual_offer_creation_date,
    collective_offers_per_offerer.first_collective_offer_creation_date AS offerer_first_collective_offer_creation_date,
    collective_offers_per_offerer.last_collective_offer_creation_date AS offerer_last_collective_offer_creation_date,
    CASE WHEN first_individual_offer_creation_date IS NOT NULL AND first_collective_offer_creation_date IS NOT NULL THEN LEAST(first_collective_offer_creation_date, first_individual_offer_creation_date)
         WHEN first_individual_offer_creation_date IS NOT NULL THEN first_individual_offer_creation_date
         ELSE first_collective_offer_creation_date END AS offerer_first_offer_creation_date,
    CASE WHEN last_individual_offer_creation_date IS NOT NULL AND last_collective_offer_creation_date IS NOT NULL THEN GREATEST(last_collective_offer_creation_date, last_individual_offer_creation_date)
         WHEN last_individual_offer_creation_date IS NOT NULL THEN last_individual_offer_creation_date
         ELSE last_collective_offer_creation_date END AS offerer_last_offer_creation_date,
    bookable_offer_history.offerer_first_bookable_offer_date,
    bookable_offer_history.offerer_last_bookable_offer_date,
    individual_bookings_per_offerer.first_individual_booking_date AS offerer_first_individual_booking_date,
    individual_bookings_per_offerer.last_individual_booking_date AS offerer_last_individual_booking_date,
    collective_bookings_per_offerer.first_collective_booking_date AS offerer_first_collective_booking_date,
    collective_bookings_per_offerer.last_collective_booking_date AS offerer_last_collective_booking_date,
    CASE WHEN first_individual_booking_date IS NOT NULL AND first_collective_booking_date IS NOT NULL THEN LEAST(first_collective_booking_date, first_individual_booking_date)
         WHEN first_individual_booking_date IS NOT NULL THEN first_individual_booking_date
         ELSE first_collective_booking_date END AS first_booking_date,
    CASE WHEN last_individual_booking_date IS NOT NULL AND last_collective_booking_date IS NOT NULL THEN GREATEST(last_collective_booking_date, last_individual_booking_date)
         WHEN last_individual_booking_date IS NOT NULL THEN last_individual_booking_date
         ELSE last_collective_booking_date END AS offerer_last_booking_date,
    COALESCE(individual_offers_per_offerer.individual_offers_created,0) AS offerer_individual_offers_created,
    COALESCE(collective_offers_per_offerer.collective_offers_created,0) AS offerer_collective_offers_created,
    COALESCE(individual_offers_per_offerer.individual_offers_created,0) + COALESCE(collective_offers_per_offerer.collective_offers_created,0) AS offer_cnt,
    COALESCE(bookable_individual_offer_cnt.offerer_bookable_individual_offer_cnt,0) AS offerer_bookable_individual_offer_cnt,
    COALESCE(bookable_collective_offer_cnt.offerer_bookable_collective_offer_cnt,0) AS offerer_bookable_collective_offer_cnt,
    COALESCE(bookable_individual_offer_cnt.offerer_bookable_individual_offer_cnt,0) + COALESCE(bookable_collective_offer_cnt.offerer_bookable_collective_offer_cnt,0) AS offerer_bookable_offer_cnt,
    COALESCE(individual_bookings_per_offerer.non_cancelled_individual_bookings,0) AS offerer_non_cancelled_individual_bookings,
    COALESCE(collective_bookings_per_offerer.non_cancelled_collective_bookings,0) AS offerer_non_cancelled_collective_bookings,
    COALESCE(individual_bookings_per_offerer.non_cancelled_individual_bookings,0) + COALESCE(collective_bookings_per_offerer.non_cancelled_collective_bookings,0) AS no_cancelled_booking_cnt,
    COALESCE(individual_bookings_per_offerer.used_individual_bookings,0) + COALESCE(collective_bookings_per_offerer.used_collective_bookings,0) AS offerer_used_bookings,
    COALESCE(individual_bookings_per_offerer.used_individual_bookings,0) AS offerer_used_individual_bookings,
    COALESCE(collective_bookings_per_offerer.used_collective_bookings,0) AS offerer_used_collective_bookings,
    COALESCE(individual_bookings_per_offerer.individual_theoretic_revenue,0) AS offerer_individual_theoretic_revenue,
    COALESCE(individual_bookings_per_offerer.individual_real_revenue,0) AS offerer_individual_real_revenue,
    COALESCE(collective_bookings_per_offerer.collective_theoretic_revenue,0) AS offerer_collective_theoretic_revenue,
    COALESCE(collective_bookings_per_offerer.collective_real_revenue,0) AS offerer_collective_real_revenue,
    COALESCE(individual_bookings_per_offerer.individual_theoretic_revenue,0) + COALESCE(collective_bookings_per_offerer.collective_theoretic_revenue,0) AS offerer_theoretic_revenue,
    COALESCE(individual_bookings_per_offerer.individual_real_revenue,0) + COALESCE(collective_bookings_per_offerer.collective_real_revenue,0) AS offerer_real_revenue,
    COALESCE(individual_bookings_per_offerer.individual_current_year_real_revenue,0) + COALESCE(collective_bookings_per_offerer.collective_current_year_real_revenue,0) AS current_year_revenue,
    offerer_department_code.offerer_department_code,
    region_department.region_name AS offerer_region_name,
    offerer.offerer_siren,
    siren_data.activitePrincipaleUniteLegale AS legal_unit_business_activity_code,
    label_unite_legale AS legal_unit_business_activity_label,
    siren_data.categorieJuridiqueUniteLegale AS legal_unit_legal_category_code,
    label_categorie_juridique AS legal_unit_legal_category_label,
    siren_data.activitePrincipaleUniteLegale = '84.11Z' AS is_local_authority,
    total_venues_managed,
    physical_venues_managed,
    permanent_venues_managed,
    COALESCE(venues_with_offers.nb_venue_with_offers,0) AS venue_with_offer,
    offerer_humanized_id.humanized_id AS offerer_humanized_id,
    CASE WHEN first_dms_adage.application_status IS NULL THEN "dms_adage_non_depose" ELSE first_dms_adage.application_status END AS first_dms_adage_status,
    first_dms_adage_accepted.processed_at AS dms_accepted_at,
    CASE WHEN siren_reference_adage.siren is null THEN FALSE ELSE TRUE END AS is_reference_adage,
    CASE WHEN siren_reference_adage.siren is null THEN FALSE ELSE siren_synchro_adage END AS is_synchro_adage 
FROM
    {{ ref('applicative_database_offerer') }} AS offerer
    LEFT JOIN individual_bookings_per_offerer ON individual_bookings_per_offerer.offerer_id = offerer.offerer_id
    LEFT JOIN collective_bookings_per_offerer ON collective_bookings_per_offerer.offerer_id = offerer.offerer_id
    LEFT JOIN individual_offers_per_offerer ON individual_offers_per_offerer.offerer_id = offerer.offerer_id
    LEFT JOIN collective_offers_per_offerer ON collective_offers_per_offerer.offerer_id = offerer.offerer_id
    LEFT JOIN related_stocks ON related_stocks.offerer_id = offerer.offerer_id
    LEFT JOIN offerer_department_code ON offerer_department_code.offerer_id = offerer.offerer_id
    LEFT JOIN {{ ref('region_department') }} AS region_department ON offerer_department_code.offerer_department_code = region_department.num_dep
    LEFT JOIN related_venues ON related_venues.offerer_id = offerer.offerer_id
    LEFT JOIN venues_with_offers ON venues_with_offers.offerer_id = offerer.offerer_id
    LEFT JOIN offerer_humanized_id ON offerer_humanized_id.offerer_id = offerer.offerer_id
    LEFT JOIN bookable_individual_offer_cnt ON bookable_individual_offer_cnt.offerer_id = offerer.offerer_id
    LEFT JOIN bookable_collective_offer_cnt ON bookable_collective_offer_cnt.offerer_id = offerer.offerer_id
    LEFT JOIN bookable_offer_history ON bookable_offer_history.offerer_id = offerer.offerer_id
<<<<<<< HEAD
LEFT JOIN {{ ref('siren_data') }} AS siren_data ON siren_data.siren = offerer.offerer_siren
LEFT JOIN {{ ref('siren_data_labels') }} AS siren_data_labels ON siren_data_labels.activitePrincipaleUniteLegale = siren_data.activitePrincipaleUniteLegale
                                            AND CAST(siren_data_labels.categorieJuridiqueUniteLegale AS STRING) = CAST(siren_data.categorieJuridiqueUniteLegale AS STRING)
=======
LEFT JOIN `{{ bigquery_analytics_dataset }}`.siren_data AS siren_data ON siren_data.siren = offerer.offerer_siren
LEFT JOIN `{{ bigquery_analytics_dataset }}`.siren_data_labels AS siren_data_labels ON siren_data_labels.activitePrincipaleUniteLegale = siren_data.activitePrincipaleUniteLegale
                                            AND CAST(siren_data_labels.categorieJuridiqueUniteLegale AS STRING) = CAST(siren_data.categorieJuridiqueUniteLegale AS STRING)   
LEFT JOIN first_dms_adage ON first_dms_adage.demandeur_entreprise_siren = offerer.offerer_siren
LEFT JOIN first_dms_adage_accepted ON first_dms_adage_accepted.demandeur_entreprise_siren = offerer.offerer_siren                                               
LEFT JOIN siren_reference_adage ON offerer.offerer_siren = siren_reference_adage.siren                                
>>>>>>> c29c23c7
WHERE
    offerer.offerer_validation_status='VALIDATED'
    AND offerer.offerer_is_active;<|MERGE_RESOLUTION|>--- conflicted
+++ resolved
@@ -314,18 +314,12 @@
     LEFT JOIN bookable_individual_offer_cnt ON bookable_individual_offer_cnt.offerer_id = offerer.offerer_id
     LEFT JOIN bookable_collective_offer_cnt ON bookable_collective_offer_cnt.offerer_id = offerer.offerer_id
     LEFT JOIN bookable_offer_history ON bookable_offer_history.offerer_id = offerer.offerer_id
-<<<<<<< HEAD
-LEFT JOIN {{ ref('siren_data') }} AS siren_data ON siren_data.siren = offerer.offerer_siren
-LEFT JOIN {{ ref('siren_data_labels') }} AS siren_data_labels ON siren_data_labels.activitePrincipaleUniteLegale = siren_data.activitePrincipaleUniteLegale
-                                            AND CAST(siren_data_labels.categorieJuridiqueUniteLegale AS STRING) = CAST(siren_data.categorieJuridiqueUniteLegale AS STRING)
-=======
 LEFT JOIN `{{ bigquery_analytics_dataset }}`.siren_data AS siren_data ON siren_data.siren = offerer.offerer_siren
 LEFT JOIN `{{ bigquery_analytics_dataset }}`.siren_data_labels AS siren_data_labels ON siren_data_labels.activitePrincipaleUniteLegale = siren_data.activitePrincipaleUniteLegale
                                             AND CAST(siren_data_labels.categorieJuridiqueUniteLegale AS STRING) = CAST(siren_data.categorieJuridiqueUniteLegale AS STRING)   
 LEFT JOIN first_dms_adage ON first_dms_adage.demandeur_entreprise_siren = offerer.offerer_siren
 LEFT JOIN first_dms_adage_accepted ON first_dms_adage_accepted.demandeur_entreprise_siren = offerer.offerer_siren                                               
 LEFT JOIN siren_reference_adage ON offerer.offerer_siren = siren_reference_adage.siren                                
->>>>>>> c29c23c7
 WHERE
     offerer.offerer_validation_status='VALIDATED'
     AND offerer.offerer_is_active;