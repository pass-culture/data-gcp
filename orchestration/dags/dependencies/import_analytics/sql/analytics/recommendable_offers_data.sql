WITH venue as (
    SELECT
<<<<<<< HEAD
        *
    FROM
        `{{ bigquery_analytics_dataset }}`.enriched_venue_data 
    WHERE
        offerer_validation_status = 'VALIDATED'
),

offerer as (
    SELECT
        *
    FROM
        `{{ bigquery_clean_dataset }}`.applicative_database_offerer
    WHERE
        offerer_validation_status = 'VALIDATED'
),

booking_numbers as (
    SELECT
        COUNT(*) AS booking_number,
        offer.item_id as item_id
    FROM
        `{{ bigquery_clean_dataset }}`.applicative_database_booking booking
        LEFT JOIN `{{ bigquery_clean_dataset }}`.applicative_database_stock stock 
            ON booking.stock_id = stock.stock_id
        LEFT JOIN `{{ bigquery_analytics_dataset }}`.enriched_offer_data offer 
            ON stock.offer_id = offer.offer_id
    WHERE
        booking.booking_creation_date >= DATE_SUB(CURRENT_DATE(), INTERVAL 14 DAY)
        AND NOT booking.booking_is_cancelled
    GROUP BY
        offer.item_id
),

item_counts as (
    SELECT 
        count(*) as item_count,
        item_id as item_id,
    FROM `{{ bigquery_analytics_dataset }}`.enriched_offer_data
    GROUP BY item_id
),

enriched_item_metadata as (
  select * except(offer_type_labels)
  from  `{{ bigquery_analytics_dataset }}.enriched_item_metadata`, UNNEST(offer_type_labels) AS offer_type_labels_detailed
)

SELECT DISTINCT
    offer.offer_id AS offer_id,
    offer.item_id AS item_id,
    offer.offer_product_id AS product_id,
    offer.venue_id AS venue_id,
    offer.offer_name AS name,
    offer.offer_is_duo AS offer_is_duo,
    enriched_item_metadata.subcategory_id AS subcategory_id,
    enriched_item_metadata.category_id as category,
    enriched_item_metadata.search_group_name,
    enriched_item_metadata.offer_type_domain,
    enriched_item_metadata.offer_type_id,
    enriched_item_metadata.offer_type_label,
    enriched_item_metadata.offer_type_labels_detailed as offer_type_labels,
    enriched_item_metadata.offer_sub_type_id,
    enriched_item_metadata.offer_sub_type_label,
    offer.URL AS url,
    offer.is_national AS is_national,
    offer.offer_creation_date AS offer_creation_date,
    stock.stock_beginning_date AS stock_beginning_date,
    offer.last_stock_price AS stock_price,
    item_counts.item_count as item_count,
    COALESCE(booking_numbers.booking_number, 0) AS booking_number,
    CASE
        WHEN (
            offer.offer_product_id NOT IN ('3469240')
            AND enriched_item_metadata.subcategory_id <> 'JEU_EN_LIGNE'
            AND enriched_item_metadata.subcategory_id <> 'JEU_SUPPORT_PHYSIQUE'
            AND enriched_item_metadata.subcategory_id <> 'ABO_JEU_VIDEO'
            AND enriched_item_metadata.subcategory_id <> 'ABO_LUDOTHEQUE'
            AND (
                offer.URL IS NULL
                OR offer.last_stock_price = 0
                OR enriched_item_metadata.subcategory_id = 'LIVRE_NUMERIQUE'
                OR enriched_item_metadata.subcategory_id = 'ABO_LIVRE_NUMERIQUE'
                OR enriched_item_metadata.subcategory_id = 'TELECHARGEMENT_LIVRE_AUDIO'
                OR enriched_item_metadata.category_id = 'MEDIA'
            )
        ) THEN TRUE
        ELSE FALSE
    END AS is_underage_recommendable,
FROM
    `{{ bigquery_analytics_dataset }}`.enriched_offer_data offer
    JOIN venue 
        ON offer.venue_id = venue.venue_id
    JOIN offerer
        ON offerer.offerer_id = venue.venue_managing_offerer_id
    LEFT JOIN `{{ bigquery_clean_dataset }}`.applicative_database_stock stock 
        ON offer.offer_id = stock.offer_id
    LEFT JOIN booking_numbers 
        ON booking_numbers.item_id = offer.item_id
    LEFT JOIN item_counts
        on item_counts.item_id = offer.item_id
    JOIN `{{ bigquery_analytics_dataset }}`.offer_with_mediation om 
        on offer.offer_id=om.offer_id
    LEFT JOIN enriched_item_metadata 
        on offer.item_id = enriched_item_metadata.item_id
WHERE
    offer.is_active = TRUE
    AND offer.offer_is_bookable = TRUE
    AND offerer.offerer_is_active = TRUE
    AND offer.offer_validation = 'APPROVED'
    AND enriched_item_metadata.subcategory_id NOT IN ('ACTIVATION_THING', 'ACTIVATION_EVENT')
    AND NOT (enriched_item_metadata.subcategory_id = 'ACHAT_INSTRUMENT' AND REGEXP_CONTAINS(LOWER(offer.offer_name), r'bon d’achat|bons d’achat'))
    AND NOT (enriched_item_metadata.subcategory_id = 'MATERIEL_ART_CREATIF' AND REGEXP_CONTAINS(LOWER(offer.offer_name), r'stabilo|surligneurs'))
    AND offer.offer_product_id NOT IN (SELECT * FROM `{{ bigquery_clean_dataset }}`.forbiden_offers_recommendation)
=======
        DISTINCT (offer.offer_id) AS offer_id,
        offer.item_id AS item_id,
        offer.offer_product_id AS product_id,
        offer.venue_id AS venue_id,
        offer.offer_name AS name,
        offer.offer_is_duo AS offer_is_duo,
        enriched_item_metadata.subcategory_id AS subcategory_id,
        enriched_item_metadata.category_id as category,
        enriched_item_metadata.search_group_name,
        enriched_item_metadata.offer_type_domain,
        enriched_item_metadata.offer_type_id,
        enriched_item_metadata.offer_type_label,
        enriched_item_metadata.offer_sub_type_id,
        enriched_item_metadata.offer_sub_type_label,
        offer.URL AS url,
        offer.is_national AS is_national,
        offer.offer_creation_date AS offer_creation_date,
        stock.stock_beginning_date AS stock_beginning_date,
        offer.last_stock_price AS stock_price,
        item_counts.item_count as item_count,
        COALESCE(booking_numbers.booking_number, 0) AS booking_number,
        (
            CASE
                WHEN (
                    offer.offer_product_id NOT IN ('3469240')
                    AND enriched_item_metadata.subcategory_id <> 'JEU_EN_LIGNE'
                    AND enriched_item_metadata.subcategory_id <> 'JEU_SUPPORT_PHYSIQUE'
                    AND enriched_item_metadata.subcategory_id <> 'ABO_JEU_VIDEO'
                    AND enriched_item_metadata.subcategory_id <> 'ABO_LUDOTHEQUE'
                    AND (
                        offer.URL IS NULL
                        OR offer.last_stock_price = 0
                        OR enriched_item_metadata.subcategory_id = 'LIVRE_NUMERIQUE'
                        OR enriched_item_metadata.subcategory_id = 'ABO_LIVRE_NUMERIQUE'
                        OR enriched_item_metadata.subcategory_id = 'TELECHARGEMENT_LIVRE_AUDIO'
                        OR enriched_item_metadata.category_id = 'MEDIA'
                    )
                ) THEN TRUE
                ELSE FALSE
            END
        ) AS is_underage_recommendable,
        NOT (REGEXP_CONTAINS(LOWER(offer.offer_name) ,CONCAT(r'(?i)(\b', forbidden_query.query, r'\b)')) OR forbidden_offer.product_id is not null) as is_recommendable,

    FROM
        `{{ bigquery_analytics_dataset }}`.enriched_offer_data offer
        JOIN (
            SELECT
                *
            FROM
                `{{ bigquery_analytics_dataset }}`.enriched_venue_data venue
            WHERE
                venue.offerer_validation_status = 'VALIDATED'
        ) venue ON offer.venue_id = venue.venue_id
        JOIN (
            SELECT
                *
            FROM
                `{{ bigquery_clean_dataset }}`.applicative_database_offerer offerer
            WHERE
                offerer_validation_status='VALIDATED'
        ) offerer ON offerer.offerer_id = venue.venue_managing_offerer_id
        LEFT JOIN `{{ bigquery_clean_dataset }}`.applicative_database_stock stock ON offer.offer_id = stock.offer_id
        LEFT JOIN (
            SELECT
                COUNT(*) AS booking_number,
                offer.item_id as item_id
            FROM
                `{{ bigquery_clean_dataset }}`.applicative_database_booking booking
                LEFT JOIN `{{ bigquery_clean_dataset }}`.applicative_database_stock stock ON booking.stock_id = stock.stock_id
                LEFT JOIN `{{ bigquery_analytics_dataset }}`.enriched_offer_data offer ON stock.offer_id = offer.offer_id
            WHERE
                booking.booking_creation_date >= DATE_SUB(CURRENT_DATE(), INTERVAL 14 DAY)
                AND NOT booking.booking_is_cancelled
            GROUP BY
                offer.item_id
        ) booking_numbers ON booking_numbers.item_id = offer.item_id
        LEFT JOIN (
            SELECT count(*) as item_count,
            offer.item_id as item_id,
            FROM `{{ bigquery_analytics_dataset }}`.enriched_offer_data offer
            GROUP BY item_id
        ) item_counts on item_counts.item_id = offer.item_id
        JOIN `{{ bigquery_analytics_dataset }}`.offer_with_mediation om on offer.offer_id=om.offer_id
        LEFT JOIN  `{{ bigquery_analytics_dataset }}`.enriched_item_metadata enriched_item_metadata on offer.item_id = enriched_item_metadata.item_id
        
        LEFT JOIN `{{ bigquery_raw_dataset }}`.forbidden_query_recommendation forbidden_query on 
            enriched_item_metadata.subcategory_id = forbidden_query.subcategory_id
        LEFT JOIN `{{ bigquery_raw_dataset }}`.forbidden_offers_recommendation forbidden_offer on 
            offer.offer_product_id = forbidden_offer.product_id
    WHERE
        offer.is_active = TRUE
        AND offer.offer_is_bookable = TRUE
        AND offerer.offerer_is_active = TRUE
        AND offer.offer_validation = 'APPROVED'
        AND enriched_item_metadata.subcategory_id NOT IN ('ACTIVATION_THING', 'ACTIVATION_EVENT')

)
SELECT  * 
FROM get_recommendable_offers 
where is_recommendable 
>>>>>>> 442af051
<|MERGE_RESOLUTION|>--- conflicted
+++ resolved
@@ -1,119 +1,41 @@
 WITH venue as (
     SELECT
-<<<<<<< HEAD
         *
     FROM
-        `{{ bigquery_analytics_dataset }}`.enriched_venue_data 
+        `{{ bigquery_analytics_dataset }}`.enriched_venue_data venue
     WHERE
-        offerer_validation_status = 'VALIDATED'
+        venue.offerer_validation_status = 'VALIDATED'
 ),
-
 offerer as (
     SELECT
         *
     FROM
         `{{ bigquery_clean_dataset }}`.applicative_database_offerer
     WHERE
-        offerer_validation_status = 'VALIDATED'
+        offerer_validation_status='VALIDATED'
 ),
-
 booking_numbers as (
     SELECT
         COUNT(*) AS booking_number,
         offer.item_id as item_id
     FROM
         `{{ bigquery_clean_dataset }}`.applicative_database_booking booking
-        LEFT JOIN `{{ bigquery_clean_dataset }}`.applicative_database_stock stock 
-            ON booking.stock_id = stock.stock_id
-        LEFT JOIN `{{ bigquery_analytics_dataset }}`.enriched_offer_data offer 
-            ON stock.offer_id = offer.offer_id
+        LEFT JOIN `{{ bigquery_clean_dataset }}`.applicative_database_stock stock ON booking.stock_id = stock.stock_id
+        LEFT JOIN `{{ bigquery_analytics_dataset }}`.enriched_offer_data offer ON stock.offer_id = offer.offer_id
     WHERE
         booking.booking_creation_date >= DATE_SUB(CURRENT_DATE(), INTERVAL 14 DAY)
         AND NOT booking.booking_is_cancelled
     GROUP BY
         offer.item_id
 ),
-
 item_counts as (
-    SELECT 
-        count(*) as item_count,
-        item_id as item_id,
-    FROM `{{ bigquery_analytics_dataset }}`.enriched_offer_data
+    SELECT count(*) as item_count,
+    offer.item_id as item_id,
+    FROM `{{ bigquery_analytics_dataset }}`.enriched_offer_data offer
     GROUP BY item_id
 ),
-
-enriched_item_metadata as (
-  select * except(offer_type_labels)
-  from  `{{ bigquery_analytics_dataset }}.enriched_item_metadata`, UNNEST(offer_type_labels) AS offer_type_labels_detailed
-)
-
-SELECT DISTINCT
-    offer.offer_id AS offer_id,
-    offer.item_id AS item_id,
-    offer.offer_product_id AS product_id,
-    offer.venue_id AS venue_id,
-    offer.offer_name AS name,
-    offer.offer_is_duo AS offer_is_duo,
-    enriched_item_metadata.subcategory_id AS subcategory_id,
-    enriched_item_metadata.category_id as category,
-    enriched_item_metadata.search_group_name,
-    enriched_item_metadata.offer_type_domain,
-    enriched_item_metadata.offer_type_id,
-    enriched_item_metadata.offer_type_label,
-    enriched_item_metadata.offer_type_labels_detailed as offer_type_labels,
-    enriched_item_metadata.offer_sub_type_id,
-    enriched_item_metadata.offer_sub_type_label,
-    offer.URL AS url,
-    offer.is_national AS is_national,
-    offer.offer_creation_date AS offer_creation_date,
-    stock.stock_beginning_date AS stock_beginning_date,
-    offer.last_stock_price AS stock_price,
-    item_counts.item_count as item_count,
-    COALESCE(booking_numbers.booking_number, 0) AS booking_number,
-    CASE
-        WHEN (
-            offer.offer_product_id NOT IN ('3469240')
-            AND enriched_item_metadata.subcategory_id <> 'JEU_EN_LIGNE'
-            AND enriched_item_metadata.subcategory_id <> 'JEU_SUPPORT_PHYSIQUE'
-            AND enriched_item_metadata.subcategory_id <> 'ABO_JEU_VIDEO'
-            AND enriched_item_metadata.subcategory_id <> 'ABO_LUDOTHEQUE'
-            AND (
-                offer.URL IS NULL
-                OR offer.last_stock_price = 0
-                OR enriched_item_metadata.subcategory_id = 'LIVRE_NUMERIQUE'
-                OR enriched_item_metadata.subcategory_id = 'ABO_LIVRE_NUMERIQUE'
-                OR enriched_item_metadata.subcategory_id = 'TELECHARGEMENT_LIVRE_AUDIO'
-                OR enriched_item_metadata.category_id = 'MEDIA'
-            )
-        ) THEN TRUE
-        ELSE FALSE
-    END AS is_underage_recommendable,
-FROM
-    `{{ bigquery_analytics_dataset }}`.enriched_offer_data offer
-    JOIN venue 
-        ON offer.venue_id = venue.venue_id
-    JOIN offerer
-        ON offerer.offerer_id = venue.venue_managing_offerer_id
-    LEFT JOIN `{{ bigquery_clean_dataset }}`.applicative_database_stock stock 
-        ON offer.offer_id = stock.offer_id
-    LEFT JOIN booking_numbers 
-        ON booking_numbers.item_id = offer.item_id
-    LEFT JOIN item_counts
-        on item_counts.item_id = offer.item_id
-    JOIN `{{ bigquery_analytics_dataset }}`.offer_with_mediation om 
-        on offer.offer_id=om.offer_id
-    LEFT JOIN enriched_item_metadata 
-        on offer.item_id = enriched_item_metadata.item_id
-WHERE
-    offer.is_active = TRUE
-    AND offer.offer_is_bookable = TRUE
-    AND offerer.offerer_is_active = TRUE
-    AND offer.offer_validation = 'APPROVED'
-    AND enriched_item_metadata.subcategory_id NOT IN ('ACTIVATION_THING', 'ACTIVATION_EVENT')
-    AND NOT (enriched_item_metadata.subcategory_id = 'ACHAT_INSTRUMENT' AND REGEXP_CONTAINS(LOWER(offer.offer_name), r'bon d’achat|bons d’achat'))
-    AND NOT (enriched_item_metadata.subcategory_id = 'MATERIEL_ART_CREATIF' AND REGEXP_CONTAINS(LOWER(offer.offer_name), r'stabilo|surligneurs'))
-    AND offer.offer_product_id NOT IN (SELECT * FROM `{{ bigquery_clean_dataset }}`.forbiden_offers_recommendation)
-=======
+get_recommendable_offers AS (
+    SELECT
         DISTINCT (offer.offer_id) AS offer_id,
         offer.item_id AS item_id,
         offer.offer_product_id AS product_id,
@@ -159,46 +81,13 @@
 
     FROM
         `{{ bigquery_analytics_dataset }}`.enriched_offer_data offer
-        JOIN (
-            SELECT
-                *
-            FROM
-                `{{ bigquery_analytics_dataset }}`.enriched_venue_data venue
-            WHERE
-                venue.offerer_validation_status = 'VALIDATED'
-        ) venue ON offer.venue_id = venue.venue_id
-        JOIN (
-            SELECT
-                *
-            FROM
-                `{{ bigquery_clean_dataset }}`.applicative_database_offerer offerer
-            WHERE
-                offerer_validation_status='VALIDATED'
-        ) offerer ON offerer.offerer_id = venue.venue_managing_offerer_id
+        JOIN venue ON offer.venue_id = venue.venue_id
+        JOIN offerer ON offerer.offerer_id = venue.venue_managing_offerer_id
         LEFT JOIN `{{ bigquery_clean_dataset }}`.applicative_database_stock stock ON offer.offer_id = stock.offer_id
-        LEFT JOIN (
-            SELECT
-                COUNT(*) AS booking_number,
-                offer.item_id as item_id
-            FROM
-                `{{ bigquery_clean_dataset }}`.applicative_database_booking booking
-                LEFT JOIN `{{ bigquery_clean_dataset }}`.applicative_database_stock stock ON booking.stock_id = stock.stock_id
-                LEFT JOIN `{{ bigquery_analytics_dataset }}`.enriched_offer_data offer ON stock.offer_id = offer.offer_id
-            WHERE
-                booking.booking_creation_date >= DATE_SUB(CURRENT_DATE(), INTERVAL 14 DAY)
-                AND NOT booking.booking_is_cancelled
-            GROUP BY
-                offer.item_id
-        ) booking_numbers ON booking_numbers.item_id = offer.item_id
-        LEFT JOIN (
-            SELECT count(*) as item_count,
-            offer.item_id as item_id,
-            FROM `{{ bigquery_analytics_dataset }}`.enriched_offer_data offer
-            GROUP BY item_id
-        ) item_counts on item_counts.item_id = offer.item_id
+        LEFT JOIN booking_numbers ON booking_numbers.item_id = offer.item_id
+        LEFT JOIN item_counts on item_counts.item_id = offer.item_id
         JOIN `{{ bigquery_analytics_dataset }}`.offer_with_mediation om on offer.offer_id=om.offer_id
         LEFT JOIN  `{{ bigquery_analytics_dataset }}`.enriched_item_metadata enriched_item_metadata on offer.item_id = enriched_item_metadata.item_id
-        
         LEFT JOIN `{{ bigquery_raw_dataset }}`.forbidden_query_recommendation forbidden_query on 
             enriched_item_metadata.subcategory_id = forbidden_query.subcategory_id
         LEFT JOIN `{{ bigquery_raw_dataset }}`.forbidden_offers_recommendation forbidden_offer on 
@@ -209,9 +98,7 @@
         AND offerer.offerer_is_active = TRUE
         AND offer.offer_validation = 'APPROVED'
         AND enriched_item_metadata.subcategory_id NOT IN ('ACTIVATION_THING', 'ACTIVATION_EVENT')
-
 )
 SELECT  * 
 FROM get_recommendable_offers 
-where is_recommendable 
->>>>>>> 442af051
+where is_recommendable 