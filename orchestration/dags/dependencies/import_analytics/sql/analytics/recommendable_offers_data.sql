--- conflicted
+++ resolved
@@ -71,19 +71,12 @@
         stock.stock_beginning_date AS stock_beginning_date,
         offer.last_stock_price AS stock_price,
         offer.titelive_gtl_id AS gtl_id,
-<<<<<<< HEAD
-        glt_mapping.gtl_label_level_1 AS gtl_l1,
-        glt_mapping.gtl_label_level_2 AS gtl_l2,
-        glt_mapping.gtl_label_level_3 AS gtl_l3,
-        glt_mapping.gtl_label_level_4 AS gtl_l4,
-        COALESCE(isem.embedding, 0.0) as semantic_emb_mean,
-=======
         gtl_mapping.gtl_type,
         gtl_mapping.gtl_label_level_1 as gtl_l1,
         gtl_mapping.gtl_label_level_2 as gtl_l2,
         gtl_mapping.gtl_label_level_3 as gtl_l3,
         gtl_mapping.gtl_label_level_4 as gtl_l4,
->>>>>>> be9273ba
+        COALESCE(isem.embedding, 0.0) as semantic_emb_mean,
         MAX(item_counts.item_count) as item_count,
         MAX(COALESCE(booking_numbers.booking_number, 0)) AS booking_number,
         MAX(COALESCE(booking_numbers.booking_number_last_7_days, 0)) AS booking_number_last_7_days,
@@ -156,15 +149,10 @@
             offer.item_id = forbidden_offer.item_id
         LEFT JOIN `{{ bigquery_raw_dataset }}`.sensitive_item_recommendation sensitive_offer on 
             offer.item_id = sensitive_offer.item_id
-<<<<<<< HEAD
-        LEFT JOIN `{{ bigquery_analytics_dataset }}`.titelive_gtl_mapping glt_mapping on 
-            offer.titelive_gtl_id = glt_mapping.gtl_id
-        LEFT JOIN embeddings_avg isem ON isem.item_id = offer.item_id
-=======
         LEFT JOIN `{{ bigquery_clean_dataset }}`.applicative_database_titelive_gtl gtl_mapping on 
             offer.titelive_gtl_id = gtl_mapping.gtl_id and gtl_mapping.gtl_type = enriched_item_metadata.offer_type_domain
+        LEFT JOIN embeddings_avg isem ON isem.item_id = offer.item_id
 
->>>>>>> be9273ba
     WHERE
         offer.is_active = TRUE
         AND offer.offer_is_bookable = TRUE
