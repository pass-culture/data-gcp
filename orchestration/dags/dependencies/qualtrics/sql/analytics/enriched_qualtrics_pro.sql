--- conflicted
+++ resolved
@@ -1,45 +1,27 @@
-<<<<<<< HEAD
-WITH topics as (
-  select start_date
-    , end_date
-    , response_id
-    , venue_id
-    , answer as topics
-  FROM `{{ bigquery_analytics_dataset }}.qualtrics_answers_ir_pro`
-  WHERE question = "Q1_topics"
-)
+with
+    topics as (
+        select start_date, end_date, response_id, venue_id, answer as topics
+        from `{{ bigquery_analytics_dataset }}.qualtrics_answers_ir_pro`
+        where question = "Q1_topics"
+    )
 
-ir as (SELECT
-pro.start_date
-, pro.end_date
-, pro.response_id
-, pro.venue_id
-, user_type
-, question
-, answer
-, execution_date
-, topics
-, anciennete_jours
-FROM `{{ bigquery_analytics_dataset }}.qualtrics_answers_ir_pro` pro
-left join topics
-on pro.response_id = topics.response_id
-and pro.venue_id = topics.venue_id
-)
-=======
-with
     ir as (
         select
-            start_date,
-            end_date,
-            response_id,
-            venue_id,
+            pro.start_date,
+            pro.end_date,
+            pro.response_id,
+            pro.venue_id,
             user_type,
             question,
             answer,
             execution_date,
             topics,
             anciennete_jours
-        from `{{ bigquery_analytics_dataset }}.qualtrics_answers_ir_pro`
+        from `{{ bigquery_analytics_dataset }}.qualtrics_answers_ir_pro` pro
+        left join
+            topics
+            on pro.response_id = topics.response_id
+            and pro.venue_id = topics.venue_id
     ),
     ir_per_user as (select * from ir pivot (min(answer) for question in ('Q1', 'Q2'))),
     indiv_book as (
@@ -132,124 +114,9 @@
             end as dms_adage_application_status
         from ir_per_user
         left join first_dms on ir_per_user.venue_id = first_dms.venue_id
->>>>>>> d93dd26f
 
     )
 
-<<<<<<< HEAD
-, indiv_book as (
-SELECT
-  response_id,
-  booking.venue_id,
-  count(distinct booking_id) individual_bookings,
-  max(booking_creation_date) last_individual_booking
-FROM `{{ bigquery_clean_dataset }}.applicative_database_booking` AS booking
-JOIN ir_per_user on ir_per_user.venue_id = booking.venue_id AND booking.booking_creation_date <= DATE(ir_per_user.start_date)
-GROUP BY 1,2
-)
-
-, collective_book as (
-SELECT
-  response_id,
-  collective_booking.venue_id,
-  count(distinct collective_booking_id) collective_bookings,
-  max(collective_booking_creation_date) last_collective_booking
-FROM `{{ bigquery_clean_dataset }}.applicative_database_collective_booking` AS collective_booking
-JOIN ir_per_user on ir_per_user.venue_id = collective_booking.venue_id AND collective_booking.collective_booking_creation_date <= DATE(ir_per_user.start_date)
-GROUP BY 1,2
-ORDER BY 3
-)
-
-, indiv_offer as (
-SELECT
-  response_id,
-  offer.venue_id,
-  count(distinct offer_id) individual_offers_created
-FROM `{{ bigquery_clean_dataset }}.applicative_database_offer` AS offer
-JOIN ir_per_user on ir_per_user.venue_id = offer.venue_id AND offer.offer_creation_date <= DATE(ir_per_user.start_date)
-GROUP BY 1, 2
-)
-
-, collective_offer as (
-SELECT
-  response_id,
-  collective_offer.venue_id,
-  count(distinct collective_offer_id) collective_offers_created
-FROM `{{ bigquery_clean_dataset }}.applicative_database_collective_offer` AS collective_offer
-JOIN ir_per_user on ir_per_user.venue_id = collective_offer.venue_id AND collective_offer.collective_offer_creation_date <= DATE(ir_per_user.start_date)
-GROUP BY 1, 2
-)
-
-, first_dms as (
-SELECT
-  global_venue.venue_id,
-  dms_pro.*
-FROM {{ bigquery_analytics_dataset }}.dms_pro
-LEFT JOIN {{ bigquery_analytics_dataset }}.global_venue on dms_pro.demandeur_siret = global_venue.venue_siret
-WHERE procedure_id IN ('57081', '57189','61589','65028','80264')
-AND demandeur_siret <> "nan"
-AND venue_id is not null
-QUALIFY row_number() OVER(PARTITION BY demandeur_siret ORDER BY application_submitted_at ASC) = 1
-)
-
-, first_dms_adage as (
-SELECT
-    ir_per_user.venue_id,
-    ir_per_user.response_id,
-    CASE WHEN first_dms.demandeur_siret IS NULL THEN "dms_adage_non_depose"
-    WHEN first_dms.processed_at < timestamp(start_date) THEN application_status
-    WHEN first_dms.passed_in_instruction_at < timestamp(start_date) THEN "en_instruction"
-    WHEN first_dms.application_submitted_at < timestamp(start_date) THEN "en_construction"
-    ELSE "dms_adage_non_depose" END as dms_adage_application_status
-FROM ir_per_user
-LEFT JOIN first_dms on ir_per_user.venue_id = first_dms.venue_id
-
-)
-
-
-SELECT
-  CASE WHEN EXTRACT(DAY from DATE(start_date)) >= 16 THEN DATE_ADD(DATE_TRUNC(DATE(start_date),MONTH), INTERVAL 1 MONTH) ELSE DATE_TRUNC(DATE(start_date), MONTH) END AS mois_releve,
-  ir_per_user.venue_id,
-  ir_per_user.response_id,
-  SAFE_CAST(ir_per_user.Q1 as int) as note,
-  ir_per_user.topics,
-  CASE
-    WHEN SAFE_CAST(ir_per_user.Q1 as int) <= 6 THEN "detracteur"
-    WHEN SAFE_CAST(ir_per_user.Q1 as int) < 9 THEN "neutre"
-    ELSE "promoteur"
-  END as user_satisfaction,
-  ir_per_user.Q2 AS commentaire,
-  CASE
-  WHEN (
-    lower(ir_per_user.topics) like "%inscription longue eac%"
-  OR lower(ir_per_user.topics) like "%référencement adage%"
-  ) THEN TRUE
-  ELSE FALSE
-  END as mauvaise_exp_adage,
-  CASE WHEN venue.venue_is_permanent THEN CONCAT("venue-",venue.venue_id)
-         ELSE CONCAT("offerer-", offerer.offerer_id) END AS partner_id,
-  venue.venue_type_code AS venue_type_label,
-  venue_label.venue_label AS venue_label,
-  venue.venue_department_code,
-  IFNULL(indiv_book.individual_bookings, 0) individual_bookings,
-  indiv_book.last_individual_booking,
-  IFNULL(collective_book.collective_bookings, 0) collective_bookings,
-  collective_book.last_collective_booking,
-  IFNULL(indiv_book.individual_bookings, 0) + IFNULL(collective_book.collective_bookings, 0) total_bookings,
-  IFNULL(indiv_offer.individual_offers_created, 0) individual_offers_created,
-  IFNULL(collective_offer.collective_offers_created, 0) collective_offers_created,
-  IFNULL(indiv_offer.individual_offers_created, 0) + IFNULL(collective_offer.collective_offers_created, 0) total_offers_created,
-  IFNULL(dms_adage_application_status, "dms_adage_non_depose") dms_adage_application_status
-FROM ir_per_user
-LEFT JOIN indiv_book on ir_per_user.response_id = indiv_book.response_id
-LEFT JOIN collective_book on ir_per_user.response_id = collective_book.response_id
-LEFT JOIN indiv_offer on ir_per_user.response_id = indiv_offer.response_id
-LEFT JOIN collective_offer on ir_per_user.response_id = collective_offer.response_id
-LEFT JOIN first_dms_adage on ir_per_user.venue_id = first_dms_adage.venue_id AND ir_per_user.response_id = first_dms_adage.response_id
-LEFT JOIN `{{ bigquery_clean_dataset }}.applicative_database_venue` venue on ir_per_user.venue_id = venue.venue_id
-LEFT JOIN `{{ bigquery_clean_dataset }}.applicative_database_offerer` AS offerer ON venue.venue_managing_offerer_id = offerer.offerer_id
-LEFT JOIN `{{ bigquery_clean_dataset }}.applicative_database_venue_label` AS venue_label ON venue_label.venue_label_id = venue.venue_label_id
-=======
 select
     case
         when extract(day from date(start_date)) >= 16
@@ -315,5 +182,4 @@
     on venue.venue_managing_offerer_id = offerer.offerer_id
 left join
     `{{ bigquery_clean_dataset }}.applicative_database_venue_label` as venue_label
-    on venue_label.venue_label_id = venue.venue_label_id
->>>>>>> d93dd26f
+    on venue_label.venue_label_id = venue.venue_label_id