<<<<<<< HEAD
with base as (
select distinct
  start_date
  , end_date
  , response_id
  , user_id as venue_id
  , case
  when survey_id = 'SV_3IdnHqrnsuS17oy' then 'GRANT_15_17'
  when survey_id = 'SV_cBV3xaZ92BoW5sW' then 'GRANT_18'
  end as user_type
  , CASE
    WHEN question = "Q3 - Topics" THEN "Q3_topics"
  end as question
  , question_id
  , question_str
  , REPLACE(extra_data, "nan", "'nan'") AS extra_data
from `{{ bigquery_raw_dataset }}.qualtrics_answers`
where survey_id in ("SV_3IdnHqrnsuS17oy", "SV_cBV3xaZ92BoW5sW")
and question in ('Q1', 'Q2', 'Q3', 'Q3 - Topics'))

select *
, TRIM(JSON_EXTRACT(extra_data, '$.theoretical_amount_spent'), '"') as theoretical_amount_spent
, TRIM(JSON_EXTRACT(extra_data, '$.user_activity'), '"') as user_activity
, TRIM(JSON_EXTRACT(extra_data, '$.user_civility'), '"') as user_civility
from base
=======
select
    startdate as start_date,
    enddate as end_date,
    responseid as response_id,
    externalreference as user_id,
    user_type,
    question,
    question_id,
    question_str,
    answer,
    execution_date,
    q3_topics as topics,
    theoretical_amount_spent,
    user_activity,
    user_civility
from `{{ bigquery_raw_dataset }}.qualtrics_answers_ir_survey_jeunes`
qualify row_number() over (partition by response_id order by execution_date desc) = 1
>>>>>>> d93dd26f
<|MERGE_RESOLUTION|>--- conflicted
+++ resolved
@@ -1,45 +1,31 @@
-<<<<<<< HEAD
-with base as (
-select distinct
-  start_date
-  , end_date
-  , response_id
-  , user_id as venue_id
-  , case
-  when survey_id = 'SV_3IdnHqrnsuS17oy' then 'GRANT_15_17'
-  when survey_id = 'SV_cBV3xaZ92BoW5sW' then 'GRANT_18'
-  end as user_type
-  , CASE
-    WHEN question = "Q3 - Topics" THEN "Q3_topics"
-  end as question
-  , question_id
-  , question_str
-  , REPLACE(extra_data, "nan", "'nan'") AS extra_data
-from `{{ bigquery_raw_dataset }}.qualtrics_answers`
-where survey_id in ("SV_3IdnHqrnsuS17oy", "SV_cBV3xaZ92BoW5sW")
-and question in ('Q1', 'Q2', 'Q3', 'Q3 - Topics'))
+with
+    base as (
+        select distinct
+            start_date,
+            end_date,
+            response_id,
+            user_id as venue_id,
+            case
+                when survey_id = 'SV_3IdnHqrnsuS17oy'
+                then 'GRANT_15_17'
+                when survey_id = 'SV_cBV3xaZ92BoW5sW'
+                then 'GRANT_18'
+            end as user_type,
+            case when question = "Q3 - Topics" then "Q3_topics" end as question,
+            question_id,
+            question_str,
+            replace(extra_data, "nan", "'nan'") as extra_data
+        from `{{ bigquery_raw_dataset }}.qualtrics_answers`
+        where
+            survey_id in ("SV_3IdnHqrnsuS17oy", "SV_cBV3xaZ92BoW5sW")
+            and question in ('Q1', 'Q2', 'Q3', 'Q3 - Topics')
+    )
 
-select *
-, TRIM(JSON_EXTRACT(extra_data, '$.theoretical_amount_spent'), '"') as theoretical_amount_spent
-, TRIM(JSON_EXTRACT(extra_data, '$.user_activity'), '"') as user_activity
-, TRIM(JSON_EXTRACT(extra_data, '$.user_civility'), '"') as user_civility
-from base
-=======
 select
-    startdate as start_date,
-    enddate as end_date,
-    responseid as response_id,
-    externalreference as user_id,
-    user_type,
-    question,
-    question_id,
-    question_str,
-    answer,
-    execution_date,
-    q3_topics as topics,
-    theoretical_amount_spent,
-    user_activity,
-    user_civility
-from `{{ bigquery_raw_dataset }}.qualtrics_answers_ir_survey_jeunes`
-qualify row_number() over (partition by response_id order by execution_date desc) = 1
->>>>>>> d93dd26f
+    *,
+    trim(
+        json_extract(extra_data, '$.theoretical_amount_spent'), '"'
+    ) as theoretical_amount_spent,
+    trim(json_extract(extra_data, '$.user_activity'), '"') as user_activity,
+    trim(json_extract(extra_data, '$.user_civility'), '"') as user_civility
+from base