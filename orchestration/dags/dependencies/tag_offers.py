import pandas as pd
import pandas_gbq as gbq
from dependencies.bigquery_client import BigQueryClient
from dependencies.config import (
    GCP_PROJECT,
    BIGQUERY_CLEAN_DATASET,
    BIGQUERY_ANALYTICS_DATASET,
    DATA_GCS_BUCKET_NAME,
)
from dependencies.Offer_name_tags import (
    extract_tags_offer_name,
)

TagDict = {
    "INSTRUMENT": [
        "guitare",
        "manche",
        "touche",
        "cordes",
        "acajou",
        "chevalet",
        "clavier",
        "musique",
        "usb",
        "housse",
        "micro",
        "jack",
        "sillet",
        "micros",
        "éclisses",
        "palissandre",
        "touches",
        "piano",
        "casque",
        "ukulélé",
    ],
    "MUSEE": [
        "exposition",
        "musée",
        "visite",
        "découvrir",
        "art",
        "histoire",
        "siècle",
        "visites",
        "château",
        "patrimoine",
    ],
    "SPECTACLE": [
        "spectacle",
        "histoire",
        "théâtre",
        "danse",
        "amour",
        "musique",
        "humour",
        "pièce",
        "création",
        "festival",
        "compagnie",
        "danseurs",
        "cirque",
        "rire",
        "famille",
    ],
    "MUSIQUE_ENREGISTREE": [
        "album",
        "musique",
        "vinyle",
        "groupe",
        "rock",
        "concert",
        "pop",
        "rap",
        "festival",
        "voix",
        "nouveau",
        "jazz",
    ],
    "PRATIQUE_ART": [
        "cours",
        "danse",
        "atelier",
        "musique",
        "pratique",
        "guitare",
        "découvrir",
        "piano",
        "ateliers",
        "stage",
    ],
}

TAG_OFFERS_CATEGORIES = [categories for categories in TagDict.keys()]
OFFERS_TO_TAG_MAX_LENGTH = 1000
FILENAME_INITIAL = f"{DATA_GCS_BUCKET_NAME}/offer_tags/offers_to_tag.csv"
FILENAME_DESCRIPTION = f"{DATA_GCS_BUCKET_NAME}/offer_tags/tag_description.csv"
FILENAME_OFFER_NAME = f"{DATA_GCS_BUCKET_NAME}/offer_tags/tag_offer_name.csv"


def get_offers_to_tag_request():
    return f"""WITH offers_CatAgg AS (
<<<<<<< HEAD
            SELECT offer.offer_id as offer_id, offer.offer_name as offer_name, offer.offer_description as description, offer.offer_subcategoryId,
            {CaseCatAgg}
            FROM `{GCP_PROJECT}.{BIGQUERY_CLEAN_DATASET}.applicative_database_offer` offer 
=======
            SELECT
                offer.offer_id as offer_id,
                offer.offer_name as offer_name,
                offer.offer_description as description,
                offer.offer_subcategoryId as offer_subcategoryId,
                subcategories.category_id as categorie_principale
            FROM `{GCP_PROJECT}.{BIGQUERY_CLEAN_DATASET}.applicative_database_offer` offer
            JOIN `{GCP_PROJECT}.{BIGQUERY_ANALYTICS_DATASET}.subcategories` ON offer."offer_subcategoryId" = subcategories.id
>>>>>>> 3130e481
            )
            SELECT offer_id, offer_name, categorie_principale, description FROM offers_CatAgg
            WHERE description <> 'none'
            AND   description <> ""
            AND   offer_id NOT In (SELECT offer_id FROM {GCP_PROJECT}.{BIGQUERY_CLEAN_DATASET}.offer_tags)
            LIMIT 10000
            """


def fetch_offers_to_tag():
    return pd.read_gbq(
        f""" SELECT * FROM {GCP_PROJECT}.{BIGQUERY_CLEAN_DATASET}.temp_offers_to_tag"""
    )


def get_insert_tags_request(offers_tagged):

    bigquery_query = f"INSERT INTO {GCP_PROJECT}.{BIGQUERY_CLEAN_DATASET}.offer_tags (offer_id,tag) VALUES "
    query = ""
    for index, row in offers_tagged.iterrows():
        if isinstance(row["tag"], list):
            query += ",".join(
                [f"""("{row['offer_id']}","{tag}")""" for tag in row["tag"]]
            )
        else:
            query += f"""("{row['offer_id']}","{row["tag"]}")"""
        query += ","
    bigquery_query += query[:-1] + ";"
    return bigquery_query


def insert_to_table(offers_tagged):
    bigquery_client = BigQueryClient()
    if offers_tagged.shape[0] > OFFERS_TO_TAG_MAX_LENGTH:
        nb_df_sub_divisions = offers_tagged.shape[0] // OFFERS_TO_TAG_MAX_LENGTH
        for k in range(nb_df_sub_divisions):
            bigquery_query = get_insert_tags_request(
                offers_tagged[
                    k * OFFERS_TO_TAG_MAX_LENGTH : (k + 1) * OFFERS_TO_TAG_MAX_LENGTH
                ]
            )
            bigquery_client.query(bigquery_query)

        bigquery_query = get_insert_tags_request(
            offers_tagged[(nb_df_sub_divisions) * OFFERS_TO_TAG_MAX_LENGTH :]
        )
        bigquery_client.query(bigquery_query)
    else:
        bigquery_query = get_insert_tags_request(offers_tagged)
        bigquery_client.query(bigquery_query)
    return


def tag_descriptions(offers_to_tag, TopicList):
    offer_tagged = []
    for index, row in offers_to_tag.iterrows():
        descrip_dict = {"offer_id": f"""{row["offer_id"]}"""}
        description_topic = []
        for word in TopicList:
            if word in row["description"].lower():
                description_topic.append(word)
        if len(description_topic) > 0:
            descrip_dict["tag"] = description_topic
            offer_tagged.append(descrip_dict)

    return pd.DataFrame(offer_tagged)


def get_offers_to_tag():
    save_to_csv(pd.read_gbq(get_offers_to_tag_request()), FILENAME_INITIAL)
    return


def tag_offers_description():
    # offers_to_tag = load_from_csv(FILENAME_INITIAL)
    offers_to_tag = fetch_offers_to_tag()
    df_offers_tagged_list = []
    for category in TAG_OFFERS_CATEGORIES:
        df_offers_tagged_list.append(
            tag_descriptions(
                offers_to_tag[offers_to_tag["categorie_principale"] == f"{category}"],
                TagDict[f"{category}"],
            )
        )
    offers_description_tagged = pd.concat(df_offers_tagged_list)
    save_to_csv(offers_description_tagged, FILENAME_DESCRIPTION)
    return


def tag_offers_name():
    save_to_csv(
        extract_tags_offer_name(fetch_offers_to_tag()),
        FILENAME_OFFER_NAME
        # extract_tags_offer_name(load_from_csv(FILENAME_INITIAL)), FILENAME_OFFER_NAME
    )
    return


def merge_dataframes(df1, df2):
    return pd.concat([df1, df2], ignore_index=True)


def save_to_csv(dataframe, filename):
    dataframe.to_csv(f"gs://{filename}")
    return


def load_from_csv(filename):
    return pd.read_csv(f"gs://{filename}")


def update_table():
    # dfinit table with all offers to tag not present in offer_tags
    df_offers_to_tag = fetch_offers_to_tag()
    df_description_tags = load_from_csv(FILENAME_DESCRIPTION)
    df_offer_name_tags = load_from_csv(FILENAME_OFFER_NAME)

    # df12 merge of offer_name and description
    df_all_tags = merge_dataframes(df_description_tags, df_offer_name_tags)

    # df3 offer wO tags
    df_offers_wo_tags = df_offers_to_tag[
        ~df_offers_to_tag.offer_id.isin(df_all_tags.offer_id)
    ].assign(tag="none")

    # df_final , should be the same as dfinit but all the offers have a tag or 'none'
    df_offers_tagged = merge_dataframes(df_all_tags, df_offers_wo_tags)
    insert_to_table(df_offers_tagged)

    return<|MERGE_RESOLUTION|>--- conflicted
+++ resolved
@@ -100,11 +100,6 @@
 
 def get_offers_to_tag_request():
     return f"""WITH offers_CatAgg AS (
-<<<<<<< HEAD
-            SELECT offer.offer_id as offer_id, offer.offer_name as offer_name, offer.offer_description as description, offer.offer_subcategoryId,
-            {CaseCatAgg}
-            FROM `{GCP_PROJECT}.{BIGQUERY_CLEAN_DATASET}.applicative_database_offer` offer 
-=======
             SELECT
                 offer.offer_id as offer_id,
                 offer.offer_name as offer_name,
@@ -112,8 +107,7 @@
                 offer.offer_subcategoryId as offer_subcategoryId,
                 subcategories.category_id as categorie_principale
             FROM `{GCP_PROJECT}.{BIGQUERY_CLEAN_DATASET}.applicative_database_offer` offer
-            JOIN `{GCP_PROJECT}.{BIGQUERY_ANALYTICS_DATASET}.subcategories` ON offer."offer_subcategoryId" = subcategories.id
->>>>>>> 3130e481
+            JOIN `{GCP_PROJECT}.{BIGQUERY_ANALYTICS_DATASET}.subcategories` subcategories ON offer.offer_subcategoryId = subcategories.id
             )
             SELECT offer_id, offer_name, categorie_principale, description FROM offers_CatAgg
             WHERE description <> 'none'
