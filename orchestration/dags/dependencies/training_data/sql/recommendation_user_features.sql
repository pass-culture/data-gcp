with user_qpi as (
  SELECT
    user_id,
    STRING_AGG(
      DISTINCT subcategory_id
      order by
        subcategory_id
    ) as qpi_subcategory_ids
  FROM
    `{{ bigquery_analytics_dataset }}`.enriched_aggregated_qpi_answers
  where subcategory_id <> 'none'
  group by
    user_id
)
SELECT
  firebase_agg.user_id,
<<<<<<< HEAD
  -- firebase_agg.user_engagement,
  firebase_agg.consult_offer,
  -- firebase_agg.click_book_offer,
=======
  firebase_agg.consult_offer,
>>>>>>> f40cc16f
  stats_reco.booking_cnt,
  ROUND(stats_reco.user_theoretical_remaining_credit, 0) AS user_theoretical_remaining_credit,
  stats_reco.has_added_offer_to_favorites,
  STRING_AGG(DISTINCT firebase.query, " ") AS user_queries,
  uqpi.qpi_subcategory_ids AS qpi_subcategory_ids

FROM
  `{{ bigquery_analytics_dataset }}`.firebase_aggregated_users firebase_agg
  JOIN `{{ bigquery_analytics_dataset }}`.aggregated_user_stats_reco stats_reco ON stats_reco.user_id = firebase_agg.user_id
  JOIN `{{ bigquery_analytics_dataset }}`.firebase_events firebase ON firebase.user_id = firebase_agg.user_id
  LEFT JOIN user_qpi uqpi on uqpi.user_id=firebase_agg.user_id
GROUP BY
  firebase_agg.user_id,
<<<<<<< HEAD
  -- firebase_agg.user_engagement,
  firebase_agg.consult_offer,
  -- firebase_agg.click_book_offer,
=======
  firebase_agg.consult_offer,
>>>>>>> f40cc16f
  stats_reco.booking_cnt,
  stats_reco.user_theoretical_remaining_credit,
  stats_reco.has_added_offer_to_favorites,
  uqpi.qpi_subcategory_ids<|MERGE_RESOLUTION|>--- conflicted
+++ resolved
@@ -14,13 +14,7 @@
 )
 SELECT
   firebase_agg.user_id,
-<<<<<<< HEAD
-  -- firebase_agg.user_engagement,
   firebase_agg.consult_offer,
-  -- firebase_agg.click_book_offer,
-=======
-  firebase_agg.consult_offer,
->>>>>>> f40cc16f
   stats_reco.booking_cnt,
   ROUND(stats_reco.user_theoretical_remaining_credit, 0) AS user_theoretical_remaining_credit,
   stats_reco.has_added_offer_to_favorites,
@@ -34,13 +28,7 @@
   LEFT JOIN user_qpi uqpi on uqpi.user_id=firebase_agg.user_id
 GROUP BY
   firebase_agg.user_id,
-<<<<<<< HEAD
-  -- firebase_agg.user_engagement,
   firebase_agg.consult_offer,
-  -- firebase_agg.click_book_offer,
-=======
-  firebase_agg.consult_offer,
->>>>>>> f40cc16f
   stats_reco.booking_cnt,
   stats_reco.user_theoretical_remaining_credit,
   stats_reco.has_added_offer_to_favorites,
