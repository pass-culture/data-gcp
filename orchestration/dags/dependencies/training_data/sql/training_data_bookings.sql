--- conflicted
+++ resolved
@@ -6,36 +6,16 @@
     extract(hour from booking_creation_date) as event_hour,
     extract(dayofweek from booking_creation_date) as event_day,
     extract(month from booking_creation_date) as event_month,
-<<<<<<< HEAD
-    offer_item_id.item_id as item_id,
-    offer.offer_subcategory_id as offer_subcategory_id,
-    subcategories.category_id as offer_category_id,
-=======
     enroffer.item_id as item_id,
     enroffer.offer_subcategory_id as offer_subcategory_id,
     enroffer.offer_category_id as offer_category_id,
->>>>>>> f189a8de
     enroffer.genres,
     enroffer.rayon,
     enroffer.type,
     enroffer.venue_id,
     enroffer.venue_name,
-<<<<<<< HEAD
-from `{{ bigquery_raw_dataset }}`.`applicative_database_booking` booking
-inner join
-    `{{ bigquery_clean_dataset }}`.`applicative_database_stock` stock
-    on booking.stock_id = stock.stock_id
-inner join
-    `{{ bigquery_clean_dataset }}`.`applicative_database_offer` offer
-    on stock.offer_id = offer.offer_id
-inner join
-    `{{ bigquery_raw_dataset }}`.`subcategories` subcategories
-    on offer.offer_subcategory_id = subcategories.id
-inner join
-=======
 from `{{ bigquery_clean_dataset }}`.`applicative_database_booking` booking
 join
->>>>>>> f189a8de
     `{{ bigquery_analytics_dataset }}`.`global_offer` enroffer
     on enroffer.offer_id = booking.offer_id
 inner join
