--- conflicted
+++ resolved
@@ -46,12 +46,6 @@
 
 ENV = os.environ.get("ENV")
 DATA_GCS_BUCKET_NAME = os.environ.get("DATA_GCS_BUCKET_NAME")
-<<<<<<< HEAD
-=======
-BIGQUERY_RAW_DATASET = os.environ.get("BIGQUERY_RAW_DATASET")
-BIGQUERY_CLEAN_DATASET = os.environ.get("BIGQUERY_CLEAN_DATASET")
-BIGQUERY_ANALYTICS_DATASET = os.environ.get("BIGQUERY_ANALYTICS_DATASET")
->>>>>>> a69ddf30
 TABLE_DATA = STAGING_TABLE_DATA if ENV == "dev" else PROD_TABLE_DATA
 LOCAL_HOST = "127.0.0.1"
 LOCAL_PORT = 10026
@@ -214,11 +208,7 @@
 
 
 default_args = {
-<<<<<<< HEAD
     "start_date": datetime(2021, 3, 28),
-=======
-    "start_date": datetime(2021, 3, 29),
->>>>>>> a69ddf30
     "retries": 5,
     "retry_delay": timedelta(minutes=5),
 }
@@ -528,7 +518,6 @@
     use_legacy_sql=False,
     dag=dag,
 )
-<<<<<<< HEAD
 
 aggregate_matomo_offer_events = BigQueryOperator(
     task_id="aggregate_matomo_offer_events",
@@ -542,8 +531,6 @@
     use_legacy_sql=False,
     dag=dag,
 )
-=======
->>>>>>> a69ddf30
 
 end_preprocess = DummyOperator(task_id="end_preprocess", dag=dag)
 
@@ -563,12 +550,7 @@
     copy_goal_task,
 ] >> end_preprocess
 
-<<<<<<< HEAD
-
 end_import >> transform_matomo_events >> add_screen_view_matomo_events >> copy_events_to_analytics >> aggregate_matomo_offer_events >> end_preprocess
-=======
-end_import >> transform_matomo_events >> add_screen_view_matomo_events >> copy_events_to_analytics >> end_preprocess
->>>>>>> a69ddf30
 
 end_dag = DummyOperator(task_id="end_dag", dag=dag)
 
