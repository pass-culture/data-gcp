--- conflicted
+++ resolved
@@ -341,7 +341,6 @@
 
 create_offer_extracted_data = BigQueryOperator(
     task_id="create_offer_extracted_data",
-<<<<<<< HEAD
     sql=f"""SELECT offer_id, offer_type, LOWER(TRIM(JSON_EXTRACT_SCALAR(offer_extra_data, "$.author"), " ")) AS author,
              LOWER(TRIM(JSON_EXTRACT_SCALAR(offer_extra_data, "$.performer")," ")) AS performer,
              LOWER(TRIM(JSON_EXTRACT_SCALAR(offer_extra_data, "$.musicType"), " ")) AS musicType,
@@ -353,35 +352,16 @@
              LOWER(TRIM(JSON_EXTRACT_SCALAR(offer_extra_data, "$.speaker"), " ")) AS speaker,
              LOWER(TRIM(JSON_EXTRACT_SCALAR(offer_extra_data, "$.rayon"), " ")) AS rayon
           FROM `{GCP_PROJECT}.{BIGQUERY_ANALYTICS_DATASET}.applicative_database_offer`""",
-=======
-    sql=f"""SELECT offer_id, offer_type,[""] as offer_tags, LOWER(TRIM(JSON_EXTRACT_SCALAR(offer_extra_data, "$.author"), " ")) AS author,
-            LOWER(TRIM(JSON_EXTRACT_SCALAR(offer_extra_data, "$.performer")," ")) AS performer,
-            LOWER(TRIM(JSON_EXTRACT_SCALAR(offer_extra_data, "$.musicType"), " ")) AS musicType,
-            LOWER(TRIM(JSON_EXTRACT_SCALAR(offer_extra_data, "$.musicSubtype"), " ")) AS musicSubtype,
-            LOWER(TRIM(JSON_EXTRACT_SCALAR(offer_extra_data, "$.stageDirector"), " ")) AS stageDirector,
-            LOWER(TRIM(JSON_EXTRACT_SCALAR(offer_extra_data, "$.theater"), " ")) AS theater,
-            LOWER(TRIM(JSON_EXTRACT_SCALAR(offer_extra_data, "$.showType"), " ")) AS showType,
-            LOWER(TRIM(JSON_EXTRACT_SCALAR(offer_extra_data, "$.showSubType"), " ")) AS showSubType,
-            LOWER(TRIM(JSON_EXTRACT_SCALAR(offer_extra_data, "$.speaker"), " ")) AS speaker,
-            LOWER(TRIM(JSON_EXTRACT_SCALAR(offer_extra_data, "$.rayon"), " ")) AS rayon
-        FROM `{GCP_PROJECT}.{BIGQUERY_ANALYTICS_DATASET}.applicative_database_offer`""",
->>>>>>> 8fcfd4ab
+
     destination_dataset_table=f"{BIGQUERY_CLEAN_DATASET}.offer_extracted_data",
     write_disposition="WRITE_TRUNCATE",
     use_legacy_sql=False,
     dag=dag,
 )
 
-<<<<<<< HEAD
 end_enriched_data = DummyOperator(task_id="end_enriched_data", dag=dag)
 
-=======
-# extract_tags = PythonOperator(
-#     task_id=f"extract_tags",
-#     python_callable=extract_tags,
-#     dag=dag,
-# )
->>>>>>> 8fcfd4ab
+
 
 create_enriched_data_tasks = [
     create_enriched_offer_data_task,
@@ -408,18 +388,12 @@
     >> link_iris_venues_task
     >> copy_to_analytics_iris_venues
     >> create_enriched_data_tasks
-<<<<<<< HEAD
     >> end_enriched_data
 )
 (
     end_enriched_data
     >> getting_service_account_token
-=======
-)
-(
-    create_enriched_data_tasks
-    >> getting_downloads_service_account_token
->>>>>>> 8fcfd4ab
+
     >> import_downloads_data_to_bigquery
     >> create_enriched_app_downloads_stats
     >> end
