import datetime

from airflow import DAG
from airflow.providers.google.cloud.operators.bigquery import (
    BigQueryExecuteQueryOperator,
)
from airflow.operators.dummy_operator import DummyOperator
from airflow.providers.http.operators.http import SimpleHttpOperator
from airflow.operators.python import PythonOperator
from google.auth.transport.requests import Request
from google.oauth2 import id_token

from dependencies.config import (
    APPLICATIVE_EXTERNAL_CONNECTION_ID,
    APPLICATIVE_PREFIX,
    BIGQUERY_ANALYTICS_DATASET,
    BIGQUERY_CLEAN_DATASET,
    BIGQUERY_RAW_DATASET,
    ENV_SHORT_NAME,
    GCP_PROJECT,
)
from dependencies.data_analytics.enriched_data.booking import (
    define_enriched_booking_data_full_query,
)
from dependencies.data_analytics.enriched_data.collective_booking import (
    define_enriched_collective_booking_full_query,
)
from dependencies.data_analytics.enriched_data.offer import (
    define_enriched_offer_data_full_query,
)
from dependencies.data_analytics.enriched_data.offerer import (
    define_enriched_offerer_data_full_query,
)
from dependencies.data_analytics.enriched_data.stock import (
    define_enriched_stock_data_full_query,
)
from dependencies.data_analytics.enriched_data.user import (
    define_enriched_user_data_full_query,
)
from dependencies.data_analytics.enriched_data.deposit import (
    define_enriched_deposit_data_full_query,
)

from dependencies.data_analytics.enriched_data.institution import (
    define_enriched_institution_data_full_query,
)

from dependencies.data_analytics.enriched_data.venue import (
    define_enriched_venue_data_full_query,
)
from dependencies.data_analytics.enriched_data.venue_locations import (
    define_table_venue_locations,
)
from dependencies.data_analytics.import_tables import (
    define_import_query,
    define_replace_query,
)

from common.alerts import analytics_fail_slack_alert


def getting_service_account_token(function_name):
    function_url = (
        f"https://europe-west1-{GCP_PROJECT}.cloudfunctions.net/{function_name}"
    )
    open_id_connect_token = id_token.fetch_id_token(Request(), function_url)
    return open_id_connect_token


# Variables
data_applicative_tables_and_date_columns = {
    "user": [
        "user_creation_date",
        "user_cultural_survey_filled_date",
        "user_last_connection_date",
    ],
    "provider": [""],
    "offerer": [
        "offerer_modified_at_last_provider_date",
        "offerer_creation_date",
        "offerer_validation_date",
    ],
    "bank_information": ["dateModified"],
    "booking": [
        "booking_creation_date",
        "booking_used_date",
        "booking_cancellation_date",
    ],
    "user_suspension": ["eventDate"],
    "individual_booking": [""],
    "payment": [""],
    "venue": ["venue_modified_at_last_provider", "venue_creation_date"],
    "user_offerer": [""],
    "offer_report": [""],
    "stock": [
        "stock_modified_at_last_provider_date",
        "stock_modified_date",
        "stock_booking_limit_date",
        "stock_creation_date",
    ],
    "favorite": ["dateCreated"],
    "venue_type": [""],
    "venue_label": [""],
    "venue_contact": [""],
    "payment_status": ["date"],
    "cashflow": ["creationDate"],
    "cashflow_batch": ["creationDate"],
    "cashflow_log": [""],
    "cashflow_pricing": [""],
    "pricing": ["creationDate", "valueDate"],
    "pricing_line": [""],
    "pricing_log": [""],
    "business_unit": [""],
    "transaction": [""],
    "local_provider_event": ["date"],
    "beneficiary_import_status": ["date"],
    "deposit": ["dateCreated", "dateUpdated"],
    "recredit": ["dateCreated"],
    "beneficiary_import": [""],
    "mediation": ["dateCreated"],
    "offer_criterion": [""],
    "allocine_pivot": [""],
    "venue_provider": ["dateModifiedAtLastProvider"],
    "allocine_venue_provider_price_rule": [""],
    "allocine_venue_provider": [""],
    "payment_message": [""],
    "feature": [""],
    "criterion": [""],
    "beneficiary_fraud_review": ["datereviewed"],
    "beneficiary_fraud_check": [""],
    "educational_booking": [
        "educational_booking_confirmation_date",
        "educational_booking_confirmation_limit_date",
    ],
    "educational_deposit": ["educational_deposit_creation_date"],
    "educational_institution": [""],
    "educational_redactor": [""],
    "educational_year": [
        "educational_year_beginning_date",
        "educational_year_expiration_date",
    ],
    "collective_booking": [
        "collective_booking_creation_date",
        "collective_booking_used_date",
        "collective_booking_cancellation_date",
        "collective_booking_cancellation_limit_date",
        "collective_booking_reimbursement_date",
        "collective_booking_confirmation_date",
        "collective_booking_confirmation_limit_date",
    ],
    "collective_offer": [
        "collective_offer_last_validation_date",
        "collective_offer_creation_date",
        "collective_offer_date_updated",
    ],
    "collective_stock": [
        "collective_stock_creation_date",
        "collective_stock_modification_date",
        "collective_stock_beginning_date_time",
        "collective_stock_booking_limit_date_time",
    ],
}

default_dag_args = {
    "start_date": datetime.datetime(2020, 12, 21),
    "retries": 1,
    "retry_delay": datetime.timedelta(minutes=5),
    "project_id": GCP_PROJECT,
}

dag = DAG(
    "import_data_analytics_v7",
    default_args=default_dag_args,
    description="Import tables from CloudSQL and enrich data for create dashboards with Metabase",
    on_failure_callback=analytics_fail_slack_alert,
    schedule_interval="00 01 * * *",
    catchup=False,
    dagrun_timeout=datetime.timedelta(minutes=120),
)

start = DummyOperator(task_id="start", dag=dag)

import_tables_to_clean_tasks = []
for table in data_applicative_tables_and_date_columns.keys():
    task = BigQueryExecuteQueryOperator(
        task_id=f"import_to_clean_{table}",
        sql=define_import_query(
            external_connection_id=APPLICATIVE_EXTERNAL_CONNECTION_ID,
            table=table,
        ),
        write_disposition="WRITE_TRUNCATE" if table != "offer" else "WRITE_APPEND",
        use_legacy_sql=False,
        destination_dataset_table=f"{BIGQUERY_CLEAN_DATASET}.{APPLICATIVE_PREFIX}{table}",
        dag=dag,
    )
    import_tables_to_clean_tasks.append(task)


offer_clean_duplicates = BigQueryExecuteQueryOperator(
    task_id="offer_clean_duplicates",
    sql=f"""
    SELECT * except(row_number)
    FROM (
        SELECT
        *,
        ROW_NUMBER() OVER (PARTITION BY offer_id
                                        ORDER BY offer_date_updated DESC
                                    ) as row_number
        FROM `{GCP_PROJECT}.{BIGQUERY_CLEAN_DATASET}.{APPLICATIVE_PREFIX}offer`
        )
    WHERE row_number=1
    """,
    write_disposition="WRITE_TRUNCATE",
    use_legacy_sql=False,
    destination_dataset_table=f"{BIGQUERY_CLEAN_DATASET}.{APPLICATIVE_PREFIX}offer",
    dag=dag,
)


end_import_table_to_clean = DummyOperator(task_id="end_import_table_to_clean", dag=dag)

import_tables_to_analytics_tasks = []
for table in data_applicative_tables_and_date_columns.keys():
    task = BigQueryExecuteQueryOperator(
        task_id=f"import_to_analytics_{table}",
        sql=f"SELECT * {define_replace_query(data_applicative_tables_and_date_columns[table])} FROM {BIGQUERY_CLEAN_DATASET}.{APPLICATIVE_PREFIX}{table}",
        write_disposition="WRITE_TRUNCATE",
        use_legacy_sql=False,
        destination_dataset_table=f"{BIGQUERY_ANALYTICS_DATASET}.{APPLICATIVE_PREFIX}{table}",
        dag=dag,
    )
    import_tables_to_analytics_tasks.append(task)

end_import = DummyOperator(task_id="end_import", dag=dag)

IRIS_DISTANCE = 50000

link_iris_venues_task = BigQueryExecuteQueryOperator(
    task_id="link_iris_venues_task",
    sql=f"""
    WITH venues_to_link AS (
        SELECT venue_id, venue_longitude, venue_latitude
        FROM `{BIGQUERY_CLEAN_DATASET}.{APPLICATIVE_PREFIX}venue` as venue
        JOIN  `{BIGQUERY_CLEAN_DATASET}.{APPLICATIVE_PREFIX}offerer` as offerer ON venue_managing_offerer_id=offerer_id
        LEFT JOIN `{BIGQUERY_CLEAN_DATASET}.iris_venues` as iv on venue.venue_id = iv.venueId
        WHERE iv.venueId is null
        AND venue_is_virtual is false
        AND venue_validation_token is null
        AND offerer_validation_token is null
    )
    SELECT iris_france.id as irisId, venue_id as venueId FROM {BIGQUERY_CLEAN_DATASET}.iris_france, venues_to_link
    WHERE ST_DISTANCE(centroid, ST_GEOGPOINT(venue_longitude, venue_latitude)) < {IRIS_DISTANCE}
    """,
    destination_dataset_table=f"{BIGQUERY_CLEAN_DATASET}.iris_venues",
    write_disposition="WRITE_APPEND",
    use_legacy_sql=False,
    dag=dag,
)

copy_to_analytics_iris_venues = BigQueryExecuteQueryOperator(
    task_id=f"copy_to_analytics_iris_venues",
    sql=f"SELECT * FROM {BIGQUERY_CLEAN_DATASET}.iris_venues",
    write_disposition="WRITE_TRUNCATE",
    use_legacy_sql=False,
    destination_dataset_table=f"{BIGQUERY_ANALYTICS_DATASET}.iris_venues",
    dag=dag,
)

create_enriched_offer_data_task = BigQueryExecuteQueryOperator(
    task_id="create_enriched_offer_data",
    sql=define_enriched_offer_data_full_query(
        analytics_dataset=BIGQUERY_ANALYTICS_DATASET,
        clean_dataset=BIGQUERY_CLEAN_DATASET,
        table_prefix=APPLICATIVE_PREFIX,
    ),
    use_legacy_sql=False,
    dag=dag,
)

create_enriched_stock_data_task = BigQueryExecuteQueryOperator(
    task_id="create_enriched_stock_data",
    sql=define_enriched_stock_data_full_query(
        dataset=BIGQUERY_ANALYTICS_DATASET, table_prefix=APPLICATIVE_PREFIX
    ),
    use_legacy_sql=False,
    dag=dag,
)

create_enriched_user_data_task = BigQueryExecuteQueryOperator(
    task_id="create_enriched_user_data",
    sql=define_enriched_user_data_full_query(
        dataset=BIGQUERY_ANALYTICS_DATASET, table_prefix=APPLICATIVE_PREFIX
    ),
    use_legacy_sql=False,
    dag=dag,
)
create_enriched_deposit_data_task = BigQueryExecuteQueryOperator(
    task_id="create_enriched_deposit_data",
    sql=define_enriched_deposit_data_full_query(
        dataset=BIGQUERY_ANALYTICS_DATASET, table_prefix=APPLICATIVE_PREFIX
    ),
    use_legacy_sql=False,
    dag=dag,
)

create_enriched_venue_data_task = BigQueryExecuteQueryOperator(
    task_id="create_enriched_venue_data",
    sql=define_enriched_venue_data_full_query(
        dataset=BIGQUERY_ANALYTICS_DATASET, table_prefix=APPLICATIVE_PREFIX
    ),
    use_legacy_sql=False,
    dag=dag,
)

create_enriched_booking_data_task = BigQueryExecuteQueryOperator(
    task_id="create_enriched_booking_data",
    sql=define_enriched_booking_data_full_query(
        dataset=BIGQUERY_ANALYTICS_DATASET, table_prefix=APPLICATIVE_PREFIX
    ),
    use_legacy_sql=False,
    dag=dag,
)

<<<<<<< HEAD
create_enriched_educational_booking_data_task = BigQueryExecuteQueryOperator(
    task_id="create_enriched_educational_booking_data",
    sql=define_enriched_educational_booking_full_query(
=======
create_enriched_collective_booking_data_task = BigQueryOperator(
    task_id="create_enriched_collective_booking_data",
    sql=define_enriched_collective_booking_full_query(
>>>>>>> 5518324e
        dataset=BIGQUERY_ANALYTICS_DATASET, table_prefix=APPLICATIVE_PREFIX
    ),
    use_legacy_sql=False,
    dag=dag,
)

create_enriched_institution_data_task = BigQueryExecuteQueryOperator(
    task_id="create_enriched_institution_data",
    sql=define_enriched_institution_data_full_query(
        dataset=BIGQUERY_ANALYTICS_DATASET, table_prefix=APPLICATIVE_PREFIX
    ),
    use_legacy_sql=False,
    dag=dag,
)

create_enriched_offerer_data_task = BigQueryExecuteQueryOperator(
    task_id="create_enriched_offerer_data",
    sql=define_enriched_offerer_data_full_query(
        dataset=BIGQUERY_ANALYTICS_DATASET, table_prefix=APPLICATIVE_PREFIX
    ),
    use_legacy_sql=False,
    dag=dag,
)


getting_downloads_service_account_token = PythonOperator(
    task_id="getting_downloads_service_account_token",
    python_callable=getting_service_account_token,
    op_kwargs={
        "function_name": f"downloads_{ENV_SHORT_NAME}",
    },
    dag=dag,
)

import_downloads_data_to_bigquery = SimpleHttpOperator(
    task_id="import_downloads_data_to_bigquery",
    method="POST",
    http_conn_id="http_gcp_cloud_function",
    endpoint=f"downloads_{ENV_SHORT_NAME}",
    headers={
        "Content-Type": "application/json",
        "Authorization": "Bearer {{task_instance.xcom_pull(task_ids='getting_downloads_service_account_token', key='return_value')}}",
    },
    log_response=True,
    dag=dag,
)

create_enriched_app_downloads_stats = BigQueryExecuteQueryOperator(
    task_id="create_enriched_app_downloads_stats",
    sql=f"SELECT * FROM `{GCP_PROJECT}.{BIGQUERY_RAW_DATASET}.app_downloads_stats`",
    destination_dataset_table=f"{BIGQUERY_ANALYTICS_DATASET}.app_downloads_stats",
    write_disposition="WRITE_TRUNCATE",
    use_legacy_sql=False,
    dag=dag,
)

create_table_venue_locations = BigQueryExecuteQueryOperator(
    task_id="create_table_venue_locations",
    sql=define_table_venue_locations(
        dataset=BIGQUERY_ANALYTICS_DATASET, table_prefix=APPLICATIVE_PREFIX
    ),
    destination_dataset_table=f"{BIGQUERY_ANALYTICS_DATASET}.venue_locations",
    write_disposition="WRITE_TRUNCATE",
    use_legacy_sql=False,
    dag=dag,
)

getting_contentful_service_account_token = PythonOperator(
    task_id="getting_contentful_service_account_token",
    python_callable=getting_service_account_token,
    op_kwargs={
        "function_name": f"contentful_{ENV_SHORT_NAME}",
    },
    dag=dag,
)

import_contentful_data_to_bigquery = SimpleHttpOperator(
    task_id="import_contentful_data_to_bigquery",
    method="POST",
    http_conn_id="http_gcp_cloud_function",
    endpoint=f"contentful_{ENV_SHORT_NAME}",
    headers={
        "Content-Type": "application/json",
        "Authorization": "Bearer {{task_instance.xcom_pull(task_ids='getting_contentful_service_account_token', key='return_value')}}",
    },
    log_response=True,
    dag=dag,
)

copy_playlists_to_analytics = BigQueryExecuteQueryOperator(
    task_id="copy_playlists_to_analytics",
    sql=f"""
    SELECT * except(row_number, tag)
    FROM (
        SELECT
        *,
        ROW_NUMBER() OVER (PARTITION BY name
                                        ORDER BY date_updated DESC
                                    ) as row_number
        FROM `{GCP_PROJECT}.{BIGQUERY_CLEAN_DATASET}.applicative_database_criterion` c
        LEFT JOIN `{GCP_PROJECT}.{BIGQUERY_RAW_DATASET}.contentful_data` d ON c.name = d.tag
        )
    WHERE row_number=1
    """,
    destination_dataset_table=f"{BIGQUERY_ANALYTICS_DATASET}.applicative_database_criterion",
    write_disposition="WRITE_TRUNCATE",
    use_legacy_sql=False,
    dag=dag,
)


create_offer_extracted_data = BigQueryExecuteQueryOperator(
    task_id="create_offer_extracted_data",
    sql=f"""SELECT offer_id, LOWER(TRIM(JSON_EXTRACT_SCALAR(offer_extra_data, "$.author"), " ")) AS author,
                LOWER(TRIM(JSON_EXTRACT_SCALAR(offer_extra_data, "$.performer")," ")) AS performer,
                LOWER(TRIM(JSON_EXTRACT_SCALAR(offer_extra_data, "$.musicType"), " ")) AS musicType,
                LOWER(TRIM(JSON_EXTRACT_SCALAR(offer_extra_data, "$.musicSubtype"), " ")) AS musicSubtype,
                LOWER(TRIM(JSON_EXTRACT_SCALAR(offer_extra_data, "$.stageDirector"), " ")) AS stageDirector,
                LOWER(TRIM(JSON_EXTRACT_SCALAR(offer_extra_data, "$.showType"), " ")) AS showType,
                LOWER(TRIM(JSON_EXTRACT_SCALAR(offer_extra_data, "$.showSubType"), " ")) AS showSubType,
                LOWER(TRIM(JSON_EXTRACT_SCALAR(offer_extra_data, "$.speaker"), " ")) AS speaker,
                LOWER(TRIM(JSON_EXTRACT_SCALAR(offer_extra_data, "$.rayon"), " ")) AS rayon,
                LOWER(TRIM(JSON_EXTRACT_SCALAR(offer_extra_data, "$.theater.allocine_movie_id"), " ")) AS theater_movie_id,
                LOWER(TRIM(JSON_EXTRACT_SCALAR(offer_extra_data, "$.theater.allocine_room_id"), " ")) AS theater_room_id,
                LOWER(TRIM(JSON_EXTRACT_SCALAR(offer_extra_data, "$.type"), " ")) AS movie_type,
                LOWER(TRIM(JSON_EXTRACT_SCALAR(offer_extra_data, "$.visa"), " ")) AS visa,
                LOWER(TRIM(JSON_EXTRACT_SCALAR(offer_extra_data, "$.releaseDate"), " ")) AS releaseDate,
                LOWER(TRIM(JSON_EXTRACT(offer_extra_data, "$.genres"), " ")) AS genres,
                LOWER(TRIM(JSON_EXTRACT(offer_extra_data, "$.companies"), " ")) AS companies,
                LOWER(TRIM(JSON_EXTRACT(offer_extra_data, "$.countries"), " ")) AS countries,
                LOWER(TRIM(JSON_EXTRACT(offer_extra_data, "$.cast"), " ")) AS casting,
                LOWER(TRIM(JSON_EXTRACT(offer_extra_data, "$.isbn"), " ")) AS isbn,
            FROM `{GCP_PROJECT}.{BIGQUERY_ANALYTICS_DATASET}.applicative_database_offer`""",
    destination_dataset_table=f"{BIGQUERY_CLEAN_DATASET}.offer_extracted_data",
    write_disposition="WRITE_TRUNCATE",
    use_legacy_sql=False,
    dag=dag,
)

end_enriched_data = DummyOperator(task_id="end_enriched_data", dag=dag)
start_enriched_data = DummyOperator(task_id="start_enriched_data", dag=dag)


enriched_venues = [create_enriched_venue_data_task, create_table_venue_locations]
enriched_venues = [create_enriched_venue_data_task, create_table_venue_locations]


end = DummyOperator(task_id="end", dag=dag)

(
    start
    >> import_tables_to_clean_tasks
    >> offer_clean_duplicates
    >> end_import_table_to_clean
    >> import_tables_to_analytics_tasks
    >> end_import
)
(
    end_import
    >> link_iris_venues_task
    >> copy_to_analytics_iris_venues
    >> create_offer_extracted_data
    >> start_enriched_data
)
(
    start_enriched_data
    >> create_enriched_stock_data_task
    >> create_enriched_offer_data_task
    >> create_enriched_booking_data_task
    >> create_enriched_collective_booking_data_task
    >> create_enriched_user_data_task
    >> create_enriched_deposit_data_task
    >> enriched_venues
    >> create_enriched_offerer_data_task
    >> create_enriched_institution_data_task
    >> end_enriched_data
)
(
    end_enriched_data
    >> getting_downloads_service_account_token
    >> import_downloads_data_to_bigquery
    >> create_enriched_app_downloads_stats
    >> end
)
(
    end_enriched_data
    >> getting_contentful_service_account_token
    >> import_contentful_data_to_bigquery
    >> copy_playlists_to_analytics
    >> end
)<|MERGE_RESOLUTION|>--- conflicted
+++ resolved
@@ -321,15 +321,9 @@
     dag=dag,
 )
 
-<<<<<<< HEAD
 create_enriched_educational_booking_data_task = BigQueryExecuteQueryOperator(
     task_id="create_enriched_educational_booking_data",
     sql=define_enriched_educational_booking_full_query(
-=======
-create_enriched_collective_booking_data_task = BigQueryOperator(
-    task_id="create_enriched_collective_booking_data",
-    sql=define_enriched_collective_booking_full_query(
->>>>>>> 5518324e
         dataset=BIGQUERY_ANALYTICS_DATASET, table_prefix=APPLICATIVE_PREFIX
     ),
     use_legacy_sql=False,
