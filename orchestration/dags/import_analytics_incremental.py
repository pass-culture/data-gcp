import datetime

from airflow import DAG
from airflow.providers.google.cloud.operators.bigquery import (
    BigQueryExecuteQueryOperator,
)
from airflow.operators.dummy_operator import DummyOperator
from google.auth.transport.requests import Request
from google.oauth2 import id_token

from dependencies.config import (
    APPLICATIVE_EXTERNAL_CONNECTION_ID,
    APPLICATIVE_PREFIX,
    BIGQUERY_ANALYTICS_DATASET,
    BIGQUERY_CLEAN_DATASET,
    GCP_PROJECT,
)
<<<<<<< HEAD
=======
from dependencies.data_analytics.enriched_data.booking import (
    define_enriched_booking_data_full_query,
)
from dependencies.data_analytics.enriched_data.collective_booking import (
    define_enriched_collective_booking_full_query,
)
from dependencies.data_analytics.enriched_data.offer import (
    define_enriched_offer_data_full_query,
)
from dependencies.data_analytics.enriched_data.offerer import (
    define_enriched_offerer_data_full_query,
)
from dependencies.data_analytics.enriched_data.stock import (
    define_enriched_stock_data_full_query,
)
from dependencies.data_analytics.enriched_data.user import (
    define_enriched_user_data_full_query,
)
from dependencies.data_analytics.enriched_data.venue import (
    define_enriched_venue_data_full_query,
)
from dependencies.data_analytics.enriched_data.venue_locations import (
    define_table_venue_locations,
)
>>>>>>> 5518324e
from dependencies.data_analytics.import_tables import (
    define_import_query,
    define_replace_query,
)
from common.alerts import analytics_fail_slack_alert


def getting_service_account_token(function_name):
    function_url = (
        f"https://europe-west1-{GCP_PROJECT}.cloudfunctions.net/{function_name}"
    )
    open_id_connect_token = id_token.fetch_id_token(Request(), function_url)
    return open_id_connect_token


# Variables
data_applicative_tables_and_date_columns = {
    "offer": ["offer_modified_at_last_provider_date", "offer_creation_date"],
}

default_dag_args = {
    "start_date": datetime.datetime(2022, 4, 10),
    "retries": 1,
    "retry_delay": datetime.timedelta(minutes=5),
    "project_id": GCP_PROJECT,
}

dag = DAG(
    "import_data_analytics_incremental_v3",
    default_args=default_dag_args,
    description="Import tables from CloudSQL and enrich data for create dashboards with Metabase. "
    "This DAG import data incrementally",
    on_failure_callback=analytics_fail_slack_alert,
    schedule_interval=f"0 0 * * *",
    catchup=True,
    dagrun_timeout=datetime.timedelta(minutes=60),
)

start = DummyOperator(task_id="start", dag=dag)

offer_clean_duplicates = BigQueryExecuteQueryOperator(
    task_id="offer_clean_duplicates",
    sql=f"""
    SELECT * except(row_number)
    FROM (
        SELECT
        *,
        ROW_NUMBER() OVER (PARTITION BY offer_id
                                        ORDER BY offer_date_updated DESC
                                    ) as row_number
        FROM `{GCP_PROJECT}.{BIGQUERY_CLEAN_DATASET}.{APPLICATIVE_PREFIX}offer`
        )
    WHERE row_number=1
    """,
    write_disposition="WRITE_TRUNCATE",
    use_legacy_sql=False,
    destination_dataset_table=f"{BIGQUERY_CLEAN_DATASET}.{APPLICATIVE_PREFIX}offer",
    dag=dag,
)

for table in data_applicative_tables_and_date_columns.keys():

    analytics_task = BigQueryExecuteQueryOperator(
        task_id=f"import_to_analytics_{table}",
        sql=f"SELECT * {define_replace_query(data_applicative_tables_and_date_columns[table])} FROM {BIGQUERY_CLEAN_DATASET}.{APPLICATIVE_PREFIX}{table}",
        write_disposition="WRITE_TRUNCATE",
        use_legacy_sql=False,
        destination_dataset_table=f"{BIGQUERY_ANALYTICS_DATASET}.{APPLICATIVE_PREFIX}{table}",
        dag=dag,
    )

    import_offer_to_clean_tasks = []
    offer_task = BigQueryExecuteQueryOperator(
        task_id=f"import_to_clean_{table}",
        sql=define_import_query(
            external_connection_id=APPLICATIVE_EXTERNAL_CONNECTION_ID,
            table=table,
        ),
        write_disposition="WRITE_APPEND",
        use_legacy_sql=False,
        destination_dataset_table=f"{BIGQUERY_CLEAN_DATASET}.{APPLICATIVE_PREFIX}{table}",
        dag=dag,
    )
    end = DummyOperator(task_id="end", dag=dag)

    (start >> offer_task >> offer_clean_duplicates >> analytics_task >> end)<|MERGE_RESOLUTION|>--- conflicted
+++ resolved
@@ -15,8 +15,6 @@
     BIGQUERY_CLEAN_DATASET,
     GCP_PROJECT,
 )
-<<<<<<< HEAD
-=======
 from dependencies.data_analytics.enriched_data.booking import (
     define_enriched_booking_data_full_query,
 )
@@ -41,7 +39,7 @@
 from dependencies.data_analytics.enriched_data.venue_locations import (
     define_table_venue_locations,
 )
->>>>>>> 5518324e
+
 from dependencies.data_analytics.import_tables import (
     define_import_query,
     define_replace_query,
