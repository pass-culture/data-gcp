--- conflicted
+++ resolved
@@ -9,14 +9,8 @@
     PATH_TO_DBT_TARGET,
     SLACK_TOKEN_ELEMENTARY,
 )
-<<<<<<< HEAD
-from common.utils import get_airflow_schedule, waiting_operator
-=======
-from common.dbt.utils import load_json_artifact, load_manifest
 from common.utils import delayed_waiting_operator, get_airflow_schedule
 from jobs.crons import schedule_dict
->>>>>>> 1337cda0
-
 from airflow import DAG
 from airflow.models import Param
 from airflow.operators.bash_operator import BashOperator
