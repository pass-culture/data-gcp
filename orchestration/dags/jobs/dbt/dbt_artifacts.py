--- conflicted
+++ resolved
@@ -41,17 +41,6 @@
             default=ENV_SHORT_NAME,
             type="string",
         ),
-<<<<<<< HEAD
-=======
-        "script": Param(
-            default="elementary_send_report.sh",
-            type="string",
-        ),
-        "report_lookback": Param(
-            default=7,
-            type="integer",
-        ),
->>>>>>> d4307e73
         "GLOBAL_CLI_FLAGS": Param(
             default="",
             type="string",
