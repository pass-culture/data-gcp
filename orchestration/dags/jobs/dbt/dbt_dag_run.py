--- conflicted
+++ resolved
@@ -249,11 +249,6 @@
             dag=dag,
         )
 
-<<<<<<< HEAD
-start >> wait_for_raw >> data_transfo
-wait_for_raw >> snapshots_checkpoint >> snapshot_group
-=======
 start >> wait_for_raw >> data_transfo_checkpoint >> data_transfo
 wait_for_raw >> snapshots_checkpoint >> snapshot_group >> compile
->>>>>>> 9a00e32f
 compile >> end