--- conflicted
+++ resolved
@@ -14,11 +14,7 @@
 from airflow.models import Param
 from airflow.operators.bash_operator import BashOperator
 from airflow.operators.dummy_operator import DummyOperator
-<<<<<<< HEAD
 from airflow.utils.dates import datetime, timedelta
-=======
-from airflow.utils.task_group import TaskGroup
->>>>>>> e81fda9c
 
 default_args = {
     "start_date": datetime.datetime(2020, 12, 23),
