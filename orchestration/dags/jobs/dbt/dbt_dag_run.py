import datetime
import json

from airflow import DAG
from airflow.operators.bash_operator import BashOperator
from airflow.operators.dummy_operator import DummyOperator
from airflow.utils.task_group import TaskGroup
from airflow.utils.dates import datetime, timedelta
from airflow.models import Param
from airflow.operators.python import BranchPythonOperator
from common.alerts import task_fail_slack_alert
from common.utils import get_airflow_schedule, waiting_operator
from common.dbt.utils import rebuild_manifest, load_manifest

from common import macros
from common.config import (
    GCP_PROJECT_ID,
    PATH_TO_DBT_PROJECT,
    ENV_SHORT_NAME,
    PATH_TO_DBT_TARGET,
    EXCLUDED_TAGS,
)


default_args = {
    "start_date": datetime(2020, 12, 23),
    "retries": 1,
    "retry_delay": timedelta(minutes=2),
    "project_id": GCP_PROJECT_ID,
}

dag = DAG(
    "dbt_run_dag",
    default_args=default_args,
    dagrun_timeout=timedelta(minutes=60),
    catchup=False,
    description="A dbt wrapper for airflow",
    schedule_interval=get_airflow_schedule("0 3 * * *"),
    params={
        "target": Param(
            default=ENV_SHORT_NAME,
            type="string",
        ),
        "GLOBAL_CLI_FLAGS": Param(
            default="--no-write-json",
            type="string",
        ),
        "full_refresh": Param(
            default=False,
            type="boolean",
        ),
    },
)

# branching function for skipping waiting task when dag is triggered manually
def choose_branch(**context):
    run_id = context["dag_run"].run_id
    if run_id.startswith("scheduled__"):
        return ["wait_for_dbt_init_dag_end"]
    return ["manual_trigger_shunt"]


start = DummyOperator(task_id="start", dag=dag)

branching = BranchPythonOperator(
    task_id="branching",
    python_callable=choose_branch,
    provide_context=True,
    dag=dag,
)
shunt = DummyOperator(task_id="manual_trigger_shunt", dag=dag)

wait4init = waiting_operator(dag, "dbt_init_dag")

join = DummyOperator(task_id="join", dag=dag, trigger_rule="none_failed")

end = DummyOperator(task_id="end", dag=dag, trigger_rule="all_success")

wait_for_raw = waiting_operator(dag=dag, dag_id="import_raw")

# Dbt dag reconstruction
model_op_dict = {}
test_op_dict = {}


manifest = load_manifest(f"{PATH_TO_DBT_TARGET}")

dbt_models = [
    node
    for node in manifest["nodes"].keys()
    if (
        manifest["nodes"][node]["resource_type"] == "model"
        and manifest["nodes"][node]["package_name"] == "data_gcp_dbt"
    )
]
dbt_crit_tests = [
    node
    for node in manifest["nodes"].keys()
    if (
        manifest["nodes"].get(node).get("resource_type") == "test"
        and manifest["nodes"].get(node).get("package_name") == "data_gcp_dbt"
    )
    and manifest["nodes"][node]["config"].get("severity", "warn").lower() == "error"
]
models_with_dependencies = [
    node for node in manifest["child_map"].keys() if node in dbt_models
]
models_with_crit_test_dependencies = [
    manifest["nodes"][node].get("attached_node") for node in dbt_crit_tests
]
crit_test_parents = {
    manifest["nodes"][test].get("attached_node", None): [
        parent
        for parent in set(manifest["parent_map"][test]).intersection(set(dbt_models))
    ]
    for test in dbt_crit_tests
}
models_with_dependencies = [
    node
    for node in manifest["child_map"].keys()
    if (node in dbt_models)
    and (
        manifest["nodes"][node]["resource_type"] == "model"
        and manifest["nodes"][node]["package_name"] == "data_gcp_dbt"
    )
]

# first create test operators and hide them in a group
with TaskGroup(group_id="critical_tests", dag=dag) as crit_test_group:
    for model_node in dbt_models:
        full_ref_str = " --full-refresh" if not "{{ params.full_refresh }}" else ""
        model_data = manifest["nodes"][model_node]
        if model_node in models_with_crit_test_dependencies:
            test_op_dict[model_node] = BashOperator(
                task_id=model_data["alias"] + "_tests",
                bash_command=f"bash {PATH_TO_DBT_PROJECT}/scripts/dbt_test.sh ",
                env={
                    "GLOBAL_CLI_FLAGS": "{{ params.GLOBAL_CLI_FLAGS }}",
                    "target": "{{ params.target }}",
                    "model": f"""{model_data['alias']} --exclude "config.severity:warn""",
                    "full_ref_str": full_ref_str,
                    "PATH_TO_DBT_TARGET": PATH_TO_DBT_TARGET,
                },
                append_env=True,
                cwd=PATH_TO_DBT_PROJECT,
                dag=dag,
            )

# loop over models
with TaskGroup(group_id="data_transformation", dag=dag) as data_transfo:
    with TaskGroup(group_id="applicative_tables", dag=dag) as applicative:
        for model_node in dbt_models:
            # hide numerous applicative tables
            if "applicative" in manifest["nodes"][model_node]["alias"]:
                full_ref_str = (
<<<<<<< HEAD
                    " --full-refresh"
                    if "{{ params.full_refresh|lower }}" == "true"
                    else ""
=======
                    " --full-refresh" if not "{{ params.full_refresh }}" else ""
>>>>>>> 003e35c3
                )
                model_data = manifest["nodes"][model_node]
                # with TaskGroup(group_id=f"{model_data['alias']}_tasks", dag=dag):
                model_op_dict[model_node] = BashOperator(
                    task_id=model_data["alias"],
                    bash_command=f"bash {PATH_TO_DBT_PROJECT}/scripts/dbt_run.sh ",
                    env={
                        "GLOBAL_CLI_FLAGS": "{{ params.GLOBAL_CLI_FLAGS }}",
                        "target": "{{ params.target }}",
                        "model": f"{model_data['alias']}",
                        "full_ref_str": full_ref_str,
                        "PATH_TO_DBT_TARGET": PATH_TO_DBT_TARGET,
                        "EXCLUSION": " --exclude "
                        + " ".join([f"tag:{item}" for item in EXCLUDED_TAGS])
                        if len(EXCLUDED_TAGS) > 0
                        else "",
                    },
                    append_env=True,
                    cwd=PATH_TO_DBT_PROJECT,
                    dag=dag,
                )
                # create dependencies between tests and their attached model
                if model_node in models_with_crit_test_dependencies:
                    model_op_dict[model_node] >> test_op_dict[model_node]

    for model_node in dbt_models:
        if "applicative" not in manifest["nodes"][model_node]["alias"]:
            full_ref_str = " --full-refresh" if not "{{ params.full_refresh }}" else ""
            model_data = manifest["nodes"][model_node]
            # with TaskGroup(group_id=f"{model_data['alias']}_tasks", dag=dag):
            model_op_dict[model_node] = BashOperator(
                task_id=model_data["alias"],
                bash_command=f"bash {PATH_TO_DBT_PROJECT}/scripts/dbt_run.sh ",
                env={
                    "GLOBAL_CLI_FLAGS": "{{ params.GLOBAL_CLI_FLAGS }}",
                    "target": "{{ params.target }}",
                    "model": f"{model_data['alias']}",
                    "full_ref_str": full_ref_str,
                    "PATH_TO_DBT_TARGET": PATH_TO_DBT_TARGET,
                    "EXCLUSION": " --exclude "
                    + " ".join([f"tag:{item}" for item in EXCLUDED_TAGS])
                    if len(EXCLUDED_TAGS) > 0
                    else "",
                },
                append_env=True,
                cwd=PATH_TO_DBT_PROJECT,
                dag=dag,
            )
            # create dependencies between tests and their attached model
            if model_node in models_with_crit_test_dependencies:
                model_op_dict[model_node] >> test_op_dict[model_node]

    # set up models ascendencies
    for model_node in dbt_models:
        full_ref_str = " --full-refresh" if not "{{ params.full_refresh }}" else ""
        model_data = manifest["nodes"][model_node]
        children = tuple(
            [
                model_op_dict[child]
                for child in manifest["child_map"][model_node]
                if child in dbt_models
            ]
        )
        # replace model ascendency by test ascendency when needed
        if model_node in models_with_crit_test_dependencies:
            test_op_dict[model_node] >> (children if len(children) > 0 else end)
        else:
            model_op_dict[model_node] >> (children if len(children) > 0 else end)


# test's cross dependencies management
for test, parents in crit_test_parents.items():
    for p in parents:
        try:
            model_op_dict[p] >> test_op_dict[test]
        except KeyError:
            pass

<<<<<<< HEAD
start >> branching >> [shunt, wait4init] >> join >> wait_for_raw >> data_transfo
=======
start >> branching >> [shunt, wait4init] >> join >> data_transfo
>>>>>>> 003e35c3
<|MERGE_RESOLUTION|>--- conflicted
+++ resolved
@@ -153,13 +153,9 @@
             # hide numerous applicative tables
             if "applicative" in manifest["nodes"][model_node]["alias"]:
                 full_ref_str = (
-<<<<<<< HEAD
                     " --full-refresh"
                     if "{{ params.full_refresh|lower }}" == "true"
                     else ""
-=======
-                    " --full-refresh" if not "{{ params.full_refresh }}" else ""
->>>>>>> 003e35c3
                 )
                 model_data = manifest["nodes"][model_node]
                 # with TaskGroup(group_id=f"{model_data['alias']}_tasks", dag=dag):
@@ -238,8 +234,4 @@
         except KeyError:
             pass
 
-<<<<<<< HEAD
 start >> branching >> [shunt, wait4init] >> join >> wait_for_raw >> data_transfo
-=======
-start >> branching >> [shunt, wait4init] >> join >> data_transfo
->>>>>>> 003e35c3
