import datetime

from airflow import DAG
from airflow.operators.dummy_operator import DummyOperator

from common.config import GCP_PROJECT_ID, ENV_SHORT_NAME, DAG_FOLDER
from common.alerts import task_fail_slack_alert
from dependencies.backend.create_tables import create_tables
from common import macros
<<<<<<< HEAD
from common.config import DAG_FOLDER
from common.operators.biquery import bigquery_job_task
=======
from common.utils import get_airflow_schedule
>>>>>>> 89483d8d

default_dag_args = {
    "start_date": datetime.datetime(2020, 12, 21),
    "retries": 1,
    "retry_delay": datetime.timedelta(minutes=5),
    "project_id": GCP_PROJECT_ID,
}


dag_schedule = {
    "daily": "00 03 * * *",
    "weekly": "00 03 * * 1" if ENV_SHORT_NAME == "prod" else "00 03 * * *",
}
for schedule_type, schedule_cron in dag_schedule.items():
    dag_id = f"export_backend_tables_{schedule_type}"
    dag = DAG(
        dag_id,
        default_args=default_dag_args,
        description=f"Export {schedule_type} tables for backend needs",
        on_failure_callback=task_fail_slack_alert,
        schedule_interval=get_airflow_schedule(schedule_cron),
        catchup=False,
        dagrun_timeout=datetime.timedelta(minutes=120),
        user_defined_macros=macros.default,
        template_searchpath=DAG_FOLDER,
    )
    globals()[dag_id] = dag

    start = DummyOperator(task_id="start", dag=dag)

    end = DummyOperator(task_id="end", dag=dag)

    export_table_tasks = []
    for table, params in create_tables.items():
        if params["schedule_type"] == schedule_type:
            task = bigquery_job_task(dag, table, params)
            export_table_tasks.append(task)

    (start >> export_table_tasks >> end)<|MERGE_RESOLUTION|>--- conflicted
+++ resolved
@@ -7,12 +7,9 @@
 from common.alerts import task_fail_slack_alert
 from dependencies.backend.create_tables import create_tables
 from common import macros
-<<<<<<< HEAD
-from common.config import DAG_FOLDER
 from common.operators.biquery import bigquery_job_task
-=======
 from common.utils import get_airflow_schedule
->>>>>>> 89483d8d
+
 
 default_dag_args = {
     "start_date": datetime.datetime(2020, 12, 21),
