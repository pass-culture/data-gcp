--- conflicted
+++ resolved
@@ -60,15 +60,11 @@
 
 dags = {
     "daily": {
-<<<<<<< HEAD
-        "schedule_interval": {"prod": "0 1 * * *", "dev": None, "stg": None},
-=======
         "schedule_interval": {
             "prod": "0 1 * * *",
             "stg": "0 1 * * *",
             "dev": "0 1 * * *",
         },
->>>>>>> 8d1d5d51
         "yyyymmdd": "{{ yyyymmdd(ds) }}",
         "default_dag_args": {
             "start_date": datetime.datetime(2024, 3, 1),
