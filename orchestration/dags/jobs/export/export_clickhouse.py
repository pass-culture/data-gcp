import datetime

from common import macros
from common.alerts import task_fail_slack_alert
from common.config import (
    BIGQUERY_TMP_DATASET,
    DAG_FOLDER,
    DATA_GCS_BUCKET_NAME,
    ENV_SHORT_NAME,
    GCP_PROJECT_ID,
)
from common.operators.gce import (
    InstallDependenciesOperator,
    SSHGCEOperator,
    StartGCEOperator,
    StopGCEOperator,
)
from common.utils import delayed_waiting_operator, get_airflow_schedule
from dependencies.export_clickhouse.export_clickhouse import (
    ANALYTICS_CONFIGS,
    TABLES_CONFIGS,
)
from jobs.crons import schedule_dict

from airflow import DAG
from airflow.models import Param
from airflow.operators.dummy_operator import DummyOperator
from airflow.operators.python import BranchPythonOperator
from airflow.providers.google.cloud.operators.bigquery import (
    BigQueryExecuteQueryOperator,
    BigQueryInsertJobOperator,
)
from airflow.utils.task_group import TaskGroup

GCE_INSTANCE = f"export-clickhouse-{ENV_SHORT_NAME}"
BASE_PATH = "data-gcp/jobs/etl_jobs/internal/clickhouse"
GCP_STORAGE_URI = "https://storage.googleapis.com"
dag_config = {
    "PROJECT_NAME": GCP_PROJECT_ID,
    "ENV_SHORT_NAME": ENV_SHORT_NAME,
}

default_dag_args = {
    "start_date": datetime.datetime(2023, 9, 1),
    "retries": 1,
    "on_failure_callback": task_fail_slack_alert,
    "retry_delay": datetime.timedelta(minutes=5),
    "project_id": GCP_PROJECT_ID,
}
DATE = "{{ yyyymmdd(ds) }}"

dag_config = {
    "STORAGE_PATH": f"{DATA_GCS_BUCKET_NAME}/clickhouse_export/{ENV_SHORT_NAME}/export/{DATE}",
    "BASE_DIR": "data-gcp/jobs/etl_jobs/internal/export_clickhouse/",
}

gce_params = {
    "instance_name": f"export-clickhouse-data-{ENV_SHORT_NAME}",
    "instance_type": "n1-standard-4",
}

dags = {
    "daily": {
        "schedule_interval": schedule_dict["clickhouse_exports"]["daily"],
        "yyyymmdd": "{{ yyyymmdd(ds) }}",
        "default_dag_args": {
            "start_date": datetime.datetime(2024, 3, 1),
            "retries": 1,
            "retry_delay": datetime.timedelta(minutes=20),
            "project_id": GCP_PROJECT_ID,
        },
    },
}


def choose_branch(**context):
    run_id = context["dag_run"].run_id
    if run_id.startswith("scheduled__"):
        return ["waiting_group.waiting_branch"]
    return ["shunt_manual"]


for dag_name, dag_params in dags.items():
    with DAG(
        f"export_clickhouse_{dag_name}",
        default_args=dag_params["default_dag_args"],
        description="Export data to clickhouse",
        schedule_interval=get_airflow_schedule(
            dag_params["schedule_interval"][ENV_SHORT_NAME]
        ),
        catchup=False,
        start_date=datetime.datetime(2023, 12, 15),
        max_active_runs=1,
        dagrun_timeout=datetime.timedelta(minutes=1440),
        user_defined_macros=macros.default,
        template_searchpath=DAG_FOLDER,
        params={
            "branch": Param(
                default="production" if ENV_SHORT_NAME == "prod" else "master",
                type="string",
            ),
            "instance_type": Param(
                default=gce_params["instance_type"],
                type="string",
            ),
            "instance_name": Param(
                default=gce_params["instance_name"],
                type="string",
            ),
            "to_days": Param(
                default=0,
                type="integer",
            ),
            "from_days": Param(
                default=-4,
                type="integer",
            ),
        },
    ) as dag:
        branching = BranchPythonOperator(
            task_id="branching",
            python_callable=choose_branch,
            provide_context=True,
            dag=dag,
        )

        with TaskGroup(group_id="waiting_group", dag=dag) as wait_for_daily_tasks:
            wait = DummyOperator(task_id="waiting_branch", dag=dag)

            wait_for_firebase = delayed_waiting_operator(
                external_dag_id="import_intraday_firebase_data", dag=dag
            )

            wait.set_downstream(wait_for_firebase)

            for table_config in TABLES_CONFIGS:
                waiting_task = delayed_waiting_operator(
                    dag,
                    external_dag_id="dbt_run_dag",
                    external_task_id=f"data_transformation.{table_config['dbt_model']}",
                )
                wait_for_firebase.set_downstream(waiting_task)

        shunt = DummyOperator(task_id="shunt_manual", dag=dag)
        join = DummyOperator(task_id="join", dag=dag, trigger_rule="none_failed")

        gce_instance_start = StartGCEOperator(
            task_id="gce_start_task",
            preemptible=False,
            instance_name="{{ params.instance_name }}",
            instance_type="{{ params.instance_type }}",
            retries=2,
            use_gke_network=True,
        )

        fetch_install_code = InstallDependenciesOperator(
            task_id="fetch_install_code",
            instance_name="{{ params.instance_name }}",
            branch="{{ params.branch }}",
            installer="uv",
            python_version="3.10",
            base_dir=dag_config["BASE_DIR"],
            retries=2,
            dag=dag,
        )

        in_tables_tasks, out_tables_tasks = [], []
        for table_config in TABLES_CONFIGS:
            table_name = table_config["bigquery_table_name"]
            dataset_name = table_config["bigquery_dataset_name"]
            partition_key = table_config["partition_key"]
            clickhouse_table_name = table_config["clickhouse_table_name"]
            clickhouse_dataset_name = table_config["clickhouse_dataset_name"]

            mode = table_config["mode"]
            _ts = "{{ ts_nodash }}"
            _ds = "{{ ds }}"
            table_id = f"tmp_{_ts}_{table_name}"
            storage_path = f"{dag_config['STORAGE_PATH']}/{clickhouse_table_name}"

            if mode == "overwrite":
                sql_query = f"""SELECT * FROM {dataset_name}.{table_name} """
            elif mode == "incremental":
                sql_query = (
                    f"""SELECT * FROM {dataset_name}.{table_name}  WHERE {partition_key} """
                    + ' BETWEEN DATE("{{ add_days(ds, params.from_days)}}") AND DATE("{{ add_days(ds, params.to_days) }}")'
                )

            export_task = BigQueryExecuteQueryOperator(
                task_id=f"bigquery_export_{clickhouse_table_name}",
                sql=sql_query,
                write_disposition="WRITE_TRUNCATE",
                use_legacy_sql=False,
                destination_dataset_table=f"{BIGQUERY_TMP_DATASET}.{table_id}",
                dag=dag,
            )
            in_tables_tasks.append(export_task)

            export_bq = BigQueryInsertJobOperator(
                task_id=f"{clickhouse_table_name}_to_bucket",
                configuration={
                    "extract": {
                        "sourceTable": {
                            "projectId": GCP_PROJECT_ID,
                            "datasetId": BIGQUERY_TMP_DATASET,
                            "tableId": table_id,
                        },
                        "compression": None,
                        "destinationUris": f"gs://{storage_path}/data-*.parquet",
                        "destinationFormat": "PARQUET",
                    }
                },
                dag=dag,
            )

            clickhouse_export = SSHGCEOperator(
                dag=dag,
                task_id=f"{clickhouse_table_name}_export",
                instance_name="{{ params.instance_name }}",
                base_dir=dag_config["BASE_DIR"],
                installer="uv",
                command="python main.py "
                f"--source-gs-path {GCP_STORAGE_URI}/{storage_path}/data-*.parquet "
                f"--table-name {clickhouse_table_name} "
                f"--dataset-name {clickhouse_dataset_name} "
                f"--update-date {_ds} "
                f"--mode {mode} ",
            )
            export_task >> export_bq >> clickhouse_export
            out_tables_tasks.append(clickhouse_export)

        end_tables = DummyOperator(task_id="end_tables_export")
<<<<<<< HEAD
        views_refresh = []
        for view_config in VIEWS_CONFIGS:
            clickhouse_table_name = view_config["clickhouse_table_name"]
            view_task = SSHGCEOperator(
                task_id=f"refresh_{clickhouse_table_name}",
                instance_name="{{ params.instance_name }}",
                base_dir=dag_config["BASE_DIR"],
                installer="uv",
                command="python refresh.py " f"--table-name {clickhouse_table_name}",
                dag=dag,
            )
            views_refresh.append(view_task)
=======

        with TaskGroup("analytics_stage", dag=dag) as analytics_tg:
            analytics_task_mapping = {}
            for config in ANALYTICS_CONFIGS:
                clickhouse_table_name = config["clickhouse_table_name"]
                clickhouse_folder_name = config["clickhouse_dataset_name"]

                task = SSHGCEOperator(
                    task_id=f"{clickhouse_table_name}",
                    instance_name="{{ params.instance_name }}",
                    base_dir=dag_config["BASE_DIR"],
                    command=f"python refresh.py --table-name {clickhouse_table_name} --folder {clickhouse_folder_name}",
                    dag=dag,
                )
                analytics_task_mapping[clickhouse_table_name] = task

            for config in ANALYTICS_CONFIGS:
                clickhouse_table_name = config["clickhouse_table_name"]
                # Set upstream dependencies if the config has a "depends_list"
                if "depends_list" in config:
                    for dependency in config["depends_list"]:
                        # Set the upstream dependency
                        if dependency in analytics_task_mapping:
                            (
                                analytics_task_mapping[dependency]
                                >> analytics_task_mapping[clickhouse_table_name]
                            )
>>>>>>> 88c083ec

        gce_instance_stop = StopGCEOperator(
            task_id="gce_stop_task", instance_name="{{ params.instance_name }}"
        )

        (
            branching
            >> [shunt, wait_for_daily_tasks]
            >> join
            >> gce_instance_start
            >> fetch_install_code
            >> in_tables_tasks
        )
        (out_tables_tasks >> end_tables >> analytics_tg >> gce_instance_stop)<|MERGE_RESOLUTION|>--- conflicted
+++ resolved
@@ -230,20 +230,6 @@
             out_tables_tasks.append(clickhouse_export)
 
         end_tables = DummyOperator(task_id="end_tables_export")
-<<<<<<< HEAD
-        views_refresh = []
-        for view_config in VIEWS_CONFIGS:
-            clickhouse_table_name = view_config["clickhouse_table_name"]
-            view_task = SSHGCEOperator(
-                task_id=f"refresh_{clickhouse_table_name}",
-                instance_name="{{ params.instance_name }}",
-                base_dir=dag_config["BASE_DIR"],
-                installer="uv",
-                command="python refresh.py " f"--table-name {clickhouse_table_name}",
-                dag=dag,
-            )
-            views_refresh.append(view_task)
-=======
 
         with TaskGroup("analytics_stage", dag=dag) as analytics_tg:
             analytics_task_mapping = {}
@@ -255,6 +241,7 @@
                     task_id=f"{clickhouse_table_name}",
                     instance_name="{{ params.instance_name }}",
                     base_dir=dag_config["BASE_DIR"],
+                    installer="uv",
                     command=f"python refresh.py --table-name {clickhouse_table_name} --folder {clickhouse_folder_name}",
                     dag=dag,
                 )
@@ -271,7 +258,6 @@
                                 analytics_task_mapping[dependency]
                                 >> analytics_task_mapping[clickhouse_table_name]
                             )
->>>>>>> 88c083ec
 
         gce_instance_stop = StopGCEOperator(
             task_id="gce_stop_task", instance_name="{{ params.instance_name }}"
