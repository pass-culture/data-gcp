--- conflicted
+++ resolved
@@ -9,19 +9,13 @@
 
 from common import macros
 from common.utils import depends_loop, one_line_query
-<<<<<<< HEAD
 from common.config import FAILED_STATES, ALLOWED_STATES
 
 from airflow.providers.google.cloud.operators.bigquery import (
     BigQueryInsertJobOperator,
 )
 from airflow.models import DagRun
-=======
 from common.operators.biquery import bigquery_job_task
-
-
-from airflow.providers.google.cloud.operators.bigquery import BigQueryInsertJobOperator
->>>>>>> 957d4123
 from dependencies.import_analytics.import_analytics import export_tables
 from dependencies.import_analytics.import_historical import (
     historical_clean_applicative_database,
@@ -213,34 +207,8 @@
 start_analytics_table_tasks = DummyOperator(task_id="start_analytics_tasks", dag=dag)
 analytics_table_jobs = {}
 for table, job_params in export_tables.items():
-<<<<<<< HEAD
-    destination_table = job_params.get("destination_table", table)
-
-    task = BigQueryInsertJobOperator(
-        task_id=table,
-        configuration={
-            "query": {
-                "query": "{% include '" + job_params["sql"] + "' %}",
-                "useLegacySql": False,
-                "destinationTable": {
-                    "projectId": GCP_PROJECT_ID,
-                    "datasetId": job_params["destination_dataset"],
-                    "tableId": destination_table,
-                },
-                "writeDisposition": "WRITE_TRUNCATE",
-                "timePartitioning": job_params.get("time_partitioning", None),
-                "clustering": job_params.get("clustering_fields", None),
-            },
-        },
-        trigger_rule=job_params.get("trigger_rule", "all_success"),
-        params=dict(job_params.get("params", {})),
-        dag=dag,
-    )
-
-=======
     job_params["destination_table"] = job_params.get("destination_table", table)
     task = bigquery_job_task(dag=dag, table=table, job_params=job_params)
->>>>>>> 957d4123
     analytics_table_jobs[table] = {
         "operator": task,
         "depends": job_params.get("depends", []),
