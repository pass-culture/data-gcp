--- conflicted
+++ resolved
@@ -70,7 +70,6 @@
 
 # RAW
 
-<<<<<<< HEAD
 with TaskGroup(group_id="raw_operations_group", dag=dag) as raw_operations_group:
     import_tables_to_raw_tasks = []
     for table, params in raw_tables.items():
@@ -91,33 +90,12 @@
             params=dict(params.get("params", {})),
             dag=dag,
         )
-=======
-for table, params in raw_tables.items():
-    task = BigQueryInsertJobOperator(
-        task_id=f"import_to_raw_{table}",
-        configuration={
-            "query": {
-                "query": f"""SELECT * FROM EXTERNAL_QUERY('{APPLICATIVE_EXTERNAL_CONNECTION_ID}', '{one_line_query(params['sql'])}')""",
-                "useLegacySql": False,
-                "destinationTable": {
-                    "projectId": GCP_PROJECT_ID,
-                    "datasetId": params["destination_dataset"],
-                    "tableId": params["destination_table"],
-                },
-                "writeDisposition": "WRITE_TRUNCATE",
-            }
-        },
-        params=dict(params.get("params", {})),
-        dag=dag,
-    )
->>>>>>> c8667c75
     import_tables_to_raw_tasks.append(task)
 
 
 end_raw = DummyOperator(task_id="end_raw", dag=dag)
 
 # CLEAN : Copier les tables Raw dans Clean sauf s'il y a une requete de transformation dans clean.
-<<<<<<< HEAD
 
 with TaskGroup(
     group_id="clean_transformations_group", dag=dag
@@ -166,49 +144,6 @@
             dag=dag,
         )
         import_tables_to_clean_copy_tasks.append(task)
-=======
-import_tables_to_clean_transformation_tasks = []
-for table, params in clean_tables.items():
-    task = BigQueryInsertJobOperator(
-        task_id=f"import_to_clean_{table}",
-        configuration={
-            "query": {
-                "query": "{% include '" + params["sql"] + "' %}",
-                "useLegacySql": False,
-                "destinationTable": {
-                    "projectId": GCP_PROJECT_ID,
-                    "datasetId": params["destination_dataset"],
-                    "tableId": params["destination_table"],
-                },
-                "writeDisposition": "WRITE_TRUNCATE",
-            }
-        },
-        params=dict(params.get("params", {})),
-        dag=dag,
-    )
-    import_tables_to_clean_transformation_tasks.append(task)
-
-import_tables_to_clean_copy_tasks = []
-for table, params in clean_tables_copy.items():
-    task = BigQueryInsertJobOperator(
-        task_id=f"import_to_clean_{table}",
-        configuration={
-            "query": {
-                "query": params["sql"],
-                "useLegacySql": False,
-                "destinationTable": {
-                    "projectId": GCP_PROJECT_ID,
-                    "datasetId": params["destination_dataset"],
-                    "tableId": params["destination_table"],
-                },
-                "writeDisposition": "WRITE_TRUNCATE",
-            }
-        },
-        params=dict(params.get("params", {})),
-        dag=dag,
-    )
-    import_tables_to_clean_copy_tasks.append(task)
->>>>>>> c8667c75
 
 end_import_table_to_clean = DummyOperator(task_id="end_import_table_to_clean", dag=dag)
 
