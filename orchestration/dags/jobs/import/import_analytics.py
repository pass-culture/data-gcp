import datetime
from airflow import DAG
from airflow.operators.dummy_operator import DummyOperator
from airflow.utils.task_group import TaskGroup
from common import macros
from common.utils import depends_loop, get_airflow_schedule
from airflow.providers.google.cloud.operators.bigquery import BigQueryInsertJobOperator
from common.operators.biquery import bigquery_job_task
from dependencies.import_analytics.import_analytics import export_tables
from dependencies.import_analytics.import_historical import (
    historical_clean_applicative_database,
    historical_analytics,
)
from common.alerts import analytics_fail_slack_alert
from common.config import DAG_FOLDER
from common.utils import waiting_operator

from common.config import (
    GCP_PROJECT_ID,
    BIGQUERY_CLEAN_DATASET,
    BIGQUERY_ANALYTICS_DATASET,
    APPLICATIVE_PREFIX,
)

from dependencies.import_analytics.import_clean import (
    clean_tables,
)
from dependencies.import_analytics.import_analytics import define_import_tables

import_tables = define_import_tables()

default_dag_args = {
    "start_date": datetime.datetime(2020, 12, 1),
    "retries": 4,
    "on_failure_callback": analytics_fail_slack_alert,
    "retry_delay": datetime.timedelta(minutes=5),
    "project_id": GCP_PROJECT_ID,
}

dag = DAG(
    "import_analytics_v7",
    default_args=default_dag_args,
    description="Import tables from CloudSQL and enrich data for create dashboards with Metabase",
    schedule_interval=get_airflow_schedule("0 1 * * *"),
    catchup=False,
    dagrun_timeout=datetime.timedelta(minutes=240),
    user_defined_macros=macros.default,
    template_searchpath=DAG_FOLDER,
)

start = DummyOperator(task_id="start", dag=dag)

wait_for_raw = waiting_operator(dag=dag, dag_id="import_raw")

# CLEAN : Copier les tables Raw dans Clean sauf s'il y a une requete de transformation dans clean.

with TaskGroup(
    group_id="clean_transformations_group", dag=dag
) as clean_transformations:
    import_tables_to_clean_transformation_jobs = {}
    for table, params in clean_tables.items():
        task = bigquery_job_task(dag=dag, table=table, job_params=params)
        import_tables_to_clean_transformation_jobs[table] = {
            "operator": task,
            "depends": params.get("depends", []),
            "dag_depends": params.get("dag_depends", []),  # liste de dag_id
        }

    end_import_table_to_clean = DummyOperator(
        task_id="end_import_table_to_clean", dag=dag
    )

    import_tables_to_clean_transformation_tasks = depends_loop(
        clean_tables,
        import_tables_to_clean_transformation_jobs,
        wait_for_raw,
        dag,
        default_end_operator=end_import_table_to_clean,
    )

<<<<<<< HEAD
wait_for_clean_copy_dbt = waiting_operator(
    dag=dag, dag_id="dbt_run_dag", external_task_id="end"
)

=======
>>>>>>> 003e35c3
end_import_table_to_clean = DummyOperator(task_id="end_import_table_to_clean", dag=dag)

start_historical_data_applicative_tables_tasks = DummyOperator(
    task_id="start_historical_data_applicative_tables_tasks", dag=dag
)

with TaskGroup(
    group_id="historical_applicative_group", dag=dag
) as historical_applicative:
    historical_data_applicative_tables_tasks = []
    for table, params in historical_clean_applicative_database.items():
        task = bigquery_job_task(dag, table, params)
        historical_data_applicative_tables_tasks.append(task)

end_historical_data_applicative_tables_tasks = DummyOperator(
    task_id="end_historical_data_applicative_tables_tasks", dag=dag
)

start_historical_analytics_table_tasks = DummyOperator(
    task_id="start_historical_analytics_table_tasks", dag=dag
)

with TaskGroup(
    group_id="historical_analytics_group", dag=dag
) as historical_analytics_group:
    historical_analytics_table_tasks = []
    for table, params in historical_analytics.items():
        task = bigquery_job_task(dag, table, params)
        historical_analytics_table_tasks.append(task)

end_historical_analytics_table_tasks = DummyOperator(
    task_id="end_historical_analytics_table_tasks", dag=dag
)


with TaskGroup(group_id="analytics_copy_group", dag=dag) as analytics_copy:
    import_tables_to_analytics_tasks = []
    for table in import_tables:
        task = BigQueryInsertJobOperator(
            dag=dag,
            task_id=f"import_to_analytics_{table}",
            configuration={
                "query": {
                    "query": f"SELECT * FROM `{GCP_PROJECT_ID}.{BIGQUERY_CLEAN_DATASET}.{APPLICATIVE_PREFIX}{table}`",
                    "useLegacySql": False,
                    "destinationTable": {
                        "projectId": GCP_PROJECT_ID,
                        "datasetId": BIGQUERY_ANALYTICS_DATASET,
                        "tableId": f"{APPLICATIVE_PREFIX}{table}",
                    },
                    "writeDisposition": params.get(
                        "write_disposition", "WRITE_TRUNCATE"
                    ),
                }
            },
        )
        import_tables_to_analytics_tasks.append(task)

end_import = DummyOperator(task_id="end_import", dag=dag)


start_analytics_table_tasks = DummyOperator(task_id="start_analytics_tasks", dag=dag)
analytics_table_jobs = {}
for table, job_params in export_tables.items():
    job_params["destination_table"] = job_params.get("destination_table", table)
    task = bigquery_job_task(dag=dag, table=table, job_params=job_params)
    analytics_table_jobs[table] = {
        "operator": task,
        "depends": job_params.get("depends", []),
        "dag_depends": job_params.get("dag_depends", []),  # liste de dag_id
    }


end_analytics_table_tasks = DummyOperator(task_id="end_analytics_table_tasks", dag=dag)
analytics_table_tasks = depends_loop(
    export_tables,
    analytics_table_jobs,
    start_analytics_table_tasks,
    dag,
    default_end_operator=end_analytics_table_tasks,
)

end = DummyOperator(task_id="end", dag=dag)

<<<<<<< HEAD
(
    start
    >> wait_for_raw
    >> clean_transformations
    >> wait_for_clean_copy_dbt
    >> analytics_copy
    >> end_import
)
(clean_transformations >> wait_for_clean_copy_dbt >> end_import_table_to_clean)
=======
(start >> wait_for_raw >> clean_transformations >> analytics_copy >> end_import)
(clean_transformations >> end_import_table_to_clean)
>>>>>>> 003e35c3
(
    end_import_table_to_clean
    >> start_historical_data_applicative_tables_tasks
    >> historical_applicative
    >> end_historical_data_applicative_tables_tasks
)
(
    end_historical_data_applicative_tables_tasks
    >> start_historical_analytics_table_tasks
    >> historical_analytics_group
    >> end_historical_analytics_table_tasks
)
(end_import >> start_analytics_table_tasks)
(analytics_table_tasks >> end_analytics_table_tasks)
(end_analytics_table_tasks, end_historical_analytics_table_tasks) >> end<|MERGE_RESOLUTION|>--- conflicted
+++ resolved
@@ -78,13 +78,11 @@
         default_end_operator=end_import_table_to_clean,
     )
 
-<<<<<<< HEAD
+
 wait_for_clean_copy_dbt = waiting_operator(
     dag=dag, dag_id="dbt_run_dag", external_task_id="end"
 )
 
-=======
->>>>>>> 003e35c3
 end_import_table_to_clean = DummyOperator(task_id="end_import_table_to_clean", dag=dag)
 
 start_historical_data_applicative_tables_tasks = DummyOperator(
@@ -169,7 +167,6 @@
 
 end = DummyOperator(task_id="end", dag=dag)
 
-<<<<<<< HEAD
 (
     start
     >> wait_for_raw
@@ -179,10 +176,7 @@
     >> end_import
 )
 (clean_transformations >> wait_for_clean_copy_dbt >> end_import_table_to_clean)
-=======
-(start >> wait_for_raw >> clean_transformations >> analytics_copy >> end_import)
-(clean_transformations >> end_import_table_to_clean)
->>>>>>> 003e35c3
+
 (
     end_import_table_to_clean
     >> start_historical_data_applicative_tables_tasks
