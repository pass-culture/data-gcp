--- conflicted
+++ resolved
@@ -7,15 +7,11 @@
 
 
 from common import macros
-<<<<<<< HEAD
-from common.utils import getting_service_account_token, depends_loop
-=======
 from common.utils import (
     getting_service_account_token,
     depends_loop,
     get_airflow_schedule,
 )
->>>>>>> 89483d8d
 
 from common.config import GCP_PROJECT_ID, DAG_FOLDER, ENV_SHORT_NAME
 from common.config import GCP_PROJECT_ID, DAG_FOLDER
