--- conflicted
+++ resolved
@@ -88,13 +88,6 @@
         ),
         "input_type": Param(
             default="clicks",
-<<<<<<< HEAD
-            type="string",
-        ),
-        "instance_type": Param(
-            default=gce_params["instance_type"][ENV_SHORT_NAME],
-=======
->>>>>>> bacc3a84
             type="string",
         ),
         "instance_type": Param(
@@ -165,14 +158,8 @@
         "--batch-size {{ params.batch_size }} "
         "--embedding-size {{ params.embedding_size }} "
         "--seed {{ ds_nodash }} "
-<<<<<<< HEAD
-        f"--dataset {BIGQUERY_TMP_DATASET} "
-        f"--training-table-name {DATE}_recommendation_training_data_clicks "
-        f"--validation-table-name {DATE}_recommendation_validation_data_clicks",
-=======
         f"--training-table-name recommendation_training_data "
         f"--validation-table-name recommendation_validation_data",
->>>>>>> bacc3a84
         dag=dag,
     )
 
@@ -183,10 +170,7 @@
         environment=dag_config,
         command="python evaluate.py "
         f"--experiment-name {dag_config['EXPERIMENT_NAME']} "
-<<<<<<< HEAD
-=======
         "--event-day-number {{ params.event_day_number }} "
->>>>>>> bacc3a84
         "--training-dataset-name recommendation_training_data "
         "--test-dataset-name recommendation_test_data",
         dag=dag,
