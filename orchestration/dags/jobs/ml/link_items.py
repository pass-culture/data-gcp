import os
from datetime import datetime, timedelta

from common import macros
from common.config import (
    BIGQUERY_SANDBOX_DATASET,
    BIGQUERY_TMP_DATASET,
    DAG_FOLDER,
    DAG_TAGS,
    ENV_SHORT_NAME,
    GCP_PROJECT_ID,
    MLFLOW_BUCKET_NAME,
)
from common.operators.gce import (
    DeleteGCEOperator,
    InstallDependenciesOperator,
    SSHGCEOperator,
    StartGCEOperator,
)
from jobs.ml.constants import IMPORT_LINKAGE_SQL_PATH

from airflow import DAG
from airflow.models import Param
from airflow.operators.dummy_operator import DummyOperator
from airflow.providers.google.cloud.operators.bigquery import (
    BigQueryExecuteQueryOperator,
    BigQueryInsertJobOperator,
)
from airflow.providers.google.cloud.transfers.gcs_to_bigquery import (
    GCSToBigQueryOperator,
)
from airflow.utils.task_group import TaskGroup

DATE = "{{ ts_nodash }}"

# -------------------------------------------------------------------------
# DAG CONFIG
# -------------------------------------------------------------------------

DAG_CONFIG = {
    "ID": "link_items",
    "ENVIROMENT": {
        "GCP_PROJECT": GCP_PROJECT_ID,
        "ENV_SHORT_NAME": ENV_SHORT_NAME,
    },
    "BASE_PATHS": {
        "GCS_FOLDER": f"linkage_item_{ENV_SHORT_NAME}/linkage_{DATE}",
        "STORAGE": f"gs://{MLFLOW_BUCKET_NAME}/linkage_item_{ENV_SHORT_NAME}/linkage_{DATE}",
    },
    "DIRS": {
        "BASE": "data-gcp/jobs/ml_jobs/item_linkage/",
        "INPUT_SOURCES": "sources_data",
        "INPUT_CANDIDATES": "candidates_data",
        "SOURCES_CLEAN": "sources_clean",
        "CANDIDATES_CLEAN": "candidates_clean",
        "PRODUCT_SOURCES_READY": "product_sources_ready",
        "PRODUCT_CANDIDATES_READY": "product_candidates_ready",
        "OFFER_SOURCES_READY": "offer_sources_ready",
        "OFFER_CANDIDATES_READY": "offer_candidates_ready",
    },
    "FILES": lambda linkage_type: {
        "LINKAGE_CANDIDATES": f"linkage_candidates_{linkage_type}",
        "LINKED": f"linked_{linkage_type}",
        "UNMATCHED": f"unmatched_{linkage_type}",
        "LINKED_W_ID": f"linked_{linkage_type}_w_id",  # for offers
    },
    "BIGQUERY": {
        "INPUT_SOURCES_TABLE": f"{DATE}_input_sources_table",
        "INPUT_CANDIDATES_TABLE": f"{DATE}_input_candidates_data",
        "LINKED_PRODUCT_TABLE": "linked_product",
        "LINKED_OFFER_TABLE": "linked_offer",
        "ITEM_MAPPING_TABLE": "item_offer_mapping",
    },
    "PARAMS": {
        "REDUCTION": "true",
        "BATCH_SIZE": 100000,
    },
}

GCE_PARAMS = {
    "instance_name": f"linkage-item-{ENV_SHORT_NAME}",
    "instance_type": {
        "dev": "n1-standard-2",
        "stg": "n1-standard-8",
        "prod": "n1-standard-32",
    },
}

DEFAULT_ARGS = {
    "start_date": datetime(2022, 11, 30),
    "retries": 3,
    "retry_delay": timedelta(minutes=5),
}


# -------------------------------------------------------------------------
# HELPER FUNCTIONS
# -------------------------------------------------------------------------
def build_path(base_path, sub_path):
    """Helper to build GCS/OS paths."""
    return os.path.join(base_path, sub_path)


def create_ssh_task(task_id, command, instance_name, base_dir):
    """Helper to create an SSHGCEOperator with minimal boilerplate."""
    return SSHGCEOperator(
        task_id=task_id,
        instance_name=instance_name,
        base_dir=base_dir,
        environment=DAG_CONFIG["ENVIROMENT"],
        command=command,
    )


# -------------------------------------------------------------------------
# DAG DEFINITION
# -------------------------------------------------------------------------
with DAG(
    "link_items",
    default_args=DEFAULT_ARGS,
    description="Process to link items using semantic vectors (grouped by product/offer).",
    schedule_interval=None,
    # schedule_interval=get_airflow_schedule(SCHEDULE_DICT[ENV_SHORT_NAME]),
    catchup=False,
    dagrun_timeout=timedelta(minutes=1440),
    user_defined_macros=macros.default,
    template_searchpath=DAG_FOLDER,
    tags=[DAG_TAGS.DS.value, DAG_TAGS.VM.value],
    params={
        "branch": Param(
            default="production" if ENV_SHORT_NAME == "prod" else "master",
            type="string",
        ),
        "instance_type": Param(
            default=GCE_PARAMS["instance_type"][ENV_SHORT_NAME],
            type="string",
        ),
        "instance_name": Param(
            default=GCE_PARAMS["instance_name"],
            type="string",
        ),
        "reduction": Param(
            default=DAG_CONFIG["PARAMS"]["REDUCTION"],
            type="string",
        ),
        "batch_size": Param(
            default=DAG_CONFIG["PARAMS"]["BATCH_SIZE"],
            type="integer",
        ),
    },
) as dag:
    # ---------------------------------------------------------------------
    # START / END
    # ---------------------------------------------------------------------
    start = DummyOperator(task_id="start")
    end = DummyOperator(task_id="end")

    # ---------------------------------------------------------------------
    # 1) IMPORT DATA
    # ---------------------------------------------------------------------
    with TaskGroup(
        "import_data", tooltip="Import data from SQL to BQ"
    ) as import_data_group:
        import_sources = BigQueryExecuteQueryOperator(
            task_id="import_sources",
            sql=(IMPORT_LINKAGE_SQL_PATH / "linkage_item_sources_data.sql").as_posix(),
            write_disposition="WRITE_TRUNCATE",
            use_legacy_sql=False,
            destination_dataset_table=(
                f"{BIGQUERY_TMP_DATASET}.{DAG_CONFIG['BIGQUERY']['INPUT_SOURCES_TABLE']}"
            ),
        )

        import_candidates = BigQueryExecuteQueryOperator(
            task_id="import_candidates",
            sql=(
                IMPORT_LINKAGE_SQL_PATH / "linkage_item_candidates_data.sql"
            ).as_posix(),
            write_disposition="WRITE_TRUNCATE",
            use_legacy_sql=False,
            destination_dataset_table=(
                f"{BIGQUERY_TMP_DATASET}.{DAG_CONFIG['BIGQUERY']['INPUT_CANDIDATES_TABLE']}"
            ),
        )

    # ---------------------------------------------------------------------
    # 2) EXPORT DATA (FROM BQ TO GCS)
    # ---------------------------------------------------------------------
    with TaskGroup(
        "export_data", tooltip="Export data from BQ to GCS"
    ) as export_data_group:
        export_sources_bq = BigQueryInsertJobOperator(
            task_id="export_sources_bq",
            configuration={
                "extract": {
                    "sourceTable": {
                        "projectId": GCP_PROJECT_ID,
                        "datasetId": BIGQUERY_TMP_DATASET,
                        "tableId": DAG_CONFIG["BIGQUERY"]["INPUT_SOURCES_TABLE"],
                    },
                    "compression": None,
                    "destinationFormat": "PARQUET",
                    "destinationUris": os.path.join(
                        DAG_CONFIG["BASE_PATHS"]["STORAGE"],
                        DAG_CONFIG["DIRS"]["INPUT_SOURCES"],
                        "data-*.parquet",
                    ),
                }
            },
        )

        export_candidates_bq = BigQueryInsertJobOperator(
            task_id="export_candidates_bq",
            configuration={
                "extract": {
                    "sourceTable": {
                        "projectId": GCP_PROJECT_ID,
                        "datasetId": BIGQUERY_TMP_DATASET,
                        "tableId": DAG_CONFIG["BIGQUERY"]["INPUT_CANDIDATES_TABLE"],
                    },
                    "compression": None,
                    "destinationFormat": "PARQUET",
                    "destinationUris": os.path.join(
                        DAG_CONFIG["BASE_PATHS"]["STORAGE"],
                        DAG_CONFIG["DIRS"]["INPUT_CANDIDATES"],
                        "data-*.parquet",
                    ),
                }
            },
        )

    # ---------------------------------------------------------------------
    # 3) GCE INSTANCE START + CODE FETCH + INSTALL DEPS
    # ---------------------------------------------------------------------
    gce_instance_start = StartGCEOperator(
        task_id="gce_start_task",
        preemptible=False,
        instance_name="{{ params.instance_name }}",
        instance_type="{{ params.instance_type }}",
        retries=2,
        labels={"job_type": "long_ml", "dag_name": DAG_CONFIG["ID"]},
    )

    fetch_install_code = InstallDependenciesOperator(
        task_id="fetch_install_code",
        instance_name="{{ params.instance_name }}",
        branch="{{ params.branch }}",
        python_version="3.10",
        base_dir=DAG_CONFIG["DIRS"]["BASE"],
        retries=2,
    )

<<<<<<< HEAD
    # ---------------------------------------------------------------------
    # 4) PREPROCESS DATA (sources / candidates)
    # ---------------------------------------------------------------------
    with TaskGroup(
        "process_data", tooltip="Preprocess data tasks"
    ) as process_data_group:
        process_sources = create_ssh_task(
            task_id="process_sources",
            command="python preprocess.py "
            f"--input-path {build_path(DAG_CONFIG['BASE_PATHS']['STORAGE'], DAG_CONFIG['DIRS']['INPUT_SOURCES'])}/data-*.parquet "
            f"--output-path {build_path(DAG_CONFIG['BASE_PATHS']['STORAGE'], DAG_CONFIG['DIRS']['SOURCES_CLEAN'])} "
            f"--reduction {DAG_CONFIG['PARAMS']['REDUCTION']} "
            f"--batch-size {DAG_CONFIG['PARAMS']['BATCH_SIZE']} ",
            instance_name="{{ params.instance_name }}",
            base_dir=DAG_CONFIG["DIRS"]["BASE"],
        )

        process_candidates = create_ssh_task(
            task_id="process_candidates",
            command="python preprocess.py "
            f"--input-path {build_path(DAG_CONFIG['BASE_PATHS']['STORAGE'], DAG_CONFIG['DIRS']['INPUT_CANDIDATES'])}/data-*.parquet "
            f"--output-path {build_path(DAG_CONFIG['BASE_PATHS']['STORAGE'], DAG_CONFIG['DIRS']['CANDIDATES_CLEAN'])} "
            f"--reduction {DAG_CONFIG['PARAMS']['REDUCTION']} "
            f"--batch-size {DAG_CONFIG['PARAMS']['BATCH_SIZE']} ",
            instance_name="{{ params.instance_name }}",
            base_dir=DAG_CONFIG["DIRS"]["BASE"],
        )

    # ---------------------------------------------------------------------
    # 5) PRODUCT WORKFLOW
    # ---------------------------------------------------------------------
    with TaskGroup(
        "product_workflow", tooltip="All tasks related to product linkage"
    ) as product_workflow:
        prepare_offer_to_product_candidates = create_ssh_task(
            task_id="prepare_offer_to_product_candidates",
            command="python prepare_tables.py "
            "--linkage-type product "
            f"--input-candidates-path {build_path(DAG_CONFIG['BASE_PATHS']['STORAGE'], DAG_CONFIG['DIRS']['CANDIDATES_CLEAN'])}/data-*.parquet "
            f"--output-candidates-path {build_path(DAG_CONFIG['BASE_PATHS']['STORAGE'], DAG_CONFIG['DIRS']['PRODUCT_CANDIDATES_READY'])} "
            f"--input-sources-path {build_path(DAG_CONFIG['BASE_PATHS']['STORAGE'], DAG_CONFIG['DIRS']['SOURCES_CLEAN'])}/data-*.parquet "
            f"--output-sources-path {build_path(DAG_CONFIG['BASE_PATHS']['STORAGE'], DAG_CONFIG['DIRS']['PRODUCT_SOURCES_READY'])} "
            f"--batch-size {DAG_CONFIG['PARAMS']['BATCH_SIZE']} ",
            instance_name="{{ params.instance_name }}",
            base_dir=DAG_CONFIG["DIRS"]["BASE"],
        )
=======
    build_linkage_vector = SSHGCEOperator(
        task_id="build_linkage_vector",
        instance_name="{{ params.instance_name }}",
        base_dir=DAG_CONFIG["BASE_DIR"],
        command="python build_semantic_space.py "
        f"""--input-path {
            os.path.join(
                DAG_CONFIG["STORAGE_PATH"],
                DAG_CONFIG["INPUT_SOURCES_DIR"],
                "data-*.parquet",
            )
        } """
        f"--reduction {DAG_CONFIG['REDUCTION']} "
        f"--batch-size {DAG_CONFIG['BATCH_SIZE']} ",
    )

    get_linkage_candidates = SSHGCEOperator(
        task_id="get_linkage_candidates",
        instance_name="{{ params.instance_name }}",
        base_dir=DAG_CONFIG["BASE_DIR"],
        command="python linkage_candidates.py "
        f"--batch-size {DAG_CONFIG['BATCH_SIZE']} "
        f"--reduction {DAG_CONFIG['REDUCTION']} "
        f"""--input-path {
            os.path.join(
                DAG_CONFIG["STORAGE_PATH"],
                DAG_CONFIG["INPUT_CANDIDATES_DIR"],
                "data-*.parquet",
            )
        } """
        f"--output-path {os.path.join(DAG_CONFIG['STORAGE_PATH'], DAG_CONFIG['LINKAGE_CANDIDATES_FILENAME'])} ",
    )

    link_items = SSHGCEOperator(
        task_id="link_items",
        instance_name="{{ params.instance_name }}",
        base_dir=DAG_CONFIG["BASE_DIR"],
        command="python link_items.py "
        f"""--input-sources-path {
            os.path.join(DAG_CONFIG["STORAGE_PATH"], DAG_CONFIG["INPUT_SOURCES_DIR"])
        } """
        f"""--input-candidates-path {
            os.path.join(DAG_CONFIG["STORAGE_PATH"], DAG_CONFIG["INPUT_CANDIDATES_DIR"])
        } """
        f"--linkage-candidates-path {os.path.join(DAG_CONFIG['STORAGE_PATH'], DAG_CONFIG['LINKAGE_CANDIDATES_FILENAME'])} "
        f"--output-path {os.path.join(DAG_CONFIG['STORAGE_PATH'], DAG_CONFIG['LINKED_ITEMS_FILENAME'])} ",
    )
>>>>>>> 58de3f0d

        # 5.1) Build product semantic space
        build_product_linkage_vector = create_ssh_task(
            task_id="build_product_linkage_vector",
            command="python build_semantic_space.py "
            f"--input-path {build_path(DAG_CONFIG['BASE_PATHS']['STORAGE'], DAG_CONFIG['DIRS']['PRODUCT_SOURCES_READY'])}/data-*.parquet "
            f"--linkage-type product "
            f"--batch-size {DAG_CONFIG['PARAMS']['BATCH_SIZE']} ",
            instance_name="{{ params.instance_name }}",
            base_dir=DAG_CONFIG["DIRS"]["BASE"],
        )

        # 5.2) Get product linkage candidates
        get_product_linkage_candidates = create_ssh_task(
            task_id="get_product_linkage_candidates",
            command="python linkage_candidates.py "
            f"--batch-size {DAG_CONFIG['PARAMS']['BATCH_SIZE']} "
            f"--linkage-type product "
            f"--input-path {build_path(DAG_CONFIG['BASE_PATHS']['STORAGE'], DAG_CONFIG['DIRS']['PRODUCT_CANDIDATES_READY'])}/data-*.parquet "
            f"--output-path {build_path(DAG_CONFIG['BASE_PATHS']['STORAGE'], DAG_CONFIG['FILES']('product')['LINKAGE_CANDIDATES'])} ",
            instance_name="{{ params.instance_name }}",
            base_dir=DAG_CONFIG["DIRS"]["BASE"],
        )

        # 5.3) Link products
        link_products = create_ssh_task(
            task_id="link_products",
            command="python link_items.py "
            '--linkage-type product '
            f"--input-sources-path {build_path(DAG_CONFIG['BASE_PATHS']['STORAGE'], DAG_CONFIG['DIRS']['PRODUCT_SOURCES_READY'])} "
            f"--input-candidates-path {build_path(DAG_CONFIG['BASE_PATHS']['STORAGE'], DAG_CONFIG['DIRS']['PRODUCT_CANDIDATES_READY'])} "
            f"--linkage-candidates-path {build_path(DAG_CONFIG['BASE_PATHS']['STORAGE'], DAG_CONFIG['FILES']('product')['LINKAGE_CANDIDATES'])} "
            f"--output-path {build_path(DAG_CONFIG['BASE_PATHS']['STORAGE'], DAG_CONFIG['FILES']('product')['LINKED'])} "
            f"--unmatched-elements-path {build_path(DAG_CONFIG['BASE_PATHS']['STORAGE'], DAG_CONFIG['FILES']('product')['UNMATCHED'])} ",
            instance_name="{{ params.instance_name }}",
            base_dir=DAG_CONFIG["DIRS"]["BASE"],
        )

        # 5.4) Load linked product into BigQuery
        load_linked_product_into_bq = GCSToBigQueryOperator(
            task_id="load_linked_product_into_bq",
            bucket=MLFLOW_BUCKET_NAME,
            source_objects=f"""{build_path(
                DAG_CONFIG["BASE_PATHS"]["GCS_FOLDER"],
                DAG_CONFIG["FILES"]("product")["LINKED"],
            )}/data.parquet""",
            destination_project_dataset_table=(
                f"{BIGQUERY_SANDBOX_DATASET}.{DAG_CONFIG['BIGQUERY']['LINKED_PRODUCT_TABLE']}"
            ),
            source_format="PARQUET",
            write_disposition="WRITE_TRUNCATE",
            autodetect=True,
        )

        # 5.5) Evaluate product linkage (optional, if you want it in the same group)
        evaluate_product = create_ssh_task(
            task_id="evaluate_product_linkage",
            command="python evaluate.py "
            f"--input-candidates-path {build_path(DAG_CONFIG['BASE_PATHS']['STORAGE'], DAG_CONFIG['DIRS']['PRODUCT_CANDIDATES_READY'])} "
            f"--linkage-path {build_path(DAG_CONFIG['BASE_PATHS']['STORAGE'], DAG_CONFIG['FILES']('product')['LINKED'])} "
            "--linkage-type product ",
            instance_name="{{ params.instance_name }}",
            base_dir=DAG_CONFIG["DIRS"]["BASE"],
        )

        # Set product-workflow sequence
        (
            prepare_offer_to_product_candidates
            >> build_product_linkage_vector
            >> get_product_linkage_candidates
            >> link_products
            >> load_linked_product_into_bq
            >> evaluate_product
        )

    # ---------------------------------------------------------------------
    # 6) OFFER WORKFLOW
    # ---------------------------------------------------------------------
    with TaskGroup(
        "offer_workflow", tooltip="All tasks related to offer linkage"
    ) as offer_workflow:
        prepare_offer_to_offer_candidates = create_ssh_task(
            task_id="prepare_offer_to_offer_candidates",
            command="python prepare_tables.py "
            "--linkage-type offer "
            f"--input-candidates-path {build_path(DAG_CONFIG['BASE_PATHS']['STORAGE'], DAG_CONFIG['DIRS']['CANDIDATES_CLEAN'])}/data-*.parquet "
            f"--output-candidates-path {build_path(DAG_CONFIG['BASE_PATHS']['STORAGE'], DAG_CONFIG['DIRS']['OFFER_CANDIDATES_READY'])} "
            f"--batch-size {DAG_CONFIG['PARAMS']['BATCH_SIZE']} "
            f"--unmatched-elements-path {build_path(DAG_CONFIG['BASE_PATHS']['STORAGE'], DAG_CONFIG['FILES']('product')['UNMATCHED'])} ",
            instance_name="{{ params.instance_name }}",
            base_dir=DAG_CONFIG["DIRS"]["BASE"],
        )
        # 6.1) Build offer semantic space
        build_offer_linkage_vector = create_ssh_task(
            task_id="build_offer_linkage_vector",
            command="python build_semantic_space.py "
            f"--input-path {build_path(DAG_CONFIG['BASE_PATHS']['STORAGE'], DAG_CONFIG['DIRS']['OFFER_CANDIDATES_READY'])}/data-*.parquet "
            f"--linkage-type offer "
            f"--batch-size {DAG_CONFIG['PARAMS']['BATCH_SIZE']} ",
            instance_name="{{ params.instance_name }}",
            base_dir=DAG_CONFIG["DIRS"]["BASE"],
        )

        # 6.2) Get offer linkage candidates
        get_offer_linkage_candidates = create_ssh_task(
            task_id="get_offer_linkage_candidates",
            command="python linkage_candidates.py "
            f"--batch-size {DAG_CONFIG['PARAMS']['BATCH_SIZE']} "
            f"--linkage-type offer "
            f"--input-path {build_path(DAG_CONFIG['BASE_PATHS']['STORAGE'], DAG_CONFIG['DIRS']['OFFER_CANDIDATES_READY'])}/data-*.parquet "
            f"--output-path {build_path(DAG_CONFIG['BASE_PATHS']['STORAGE'], DAG_CONFIG['FILES']('offer')['LINKAGE_CANDIDATES'])} ",
            instance_name="{{ params.instance_name }}",
            base_dir=DAG_CONFIG["DIRS"]["BASE"],
        )

        # 6.3) Link offers
        link_offers = create_ssh_task(
            task_id="link_offers",
            command="python link_items.py "
            "--linkage-type offer "
            f"--input-sources-path {build_path(DAG_CONFIG['BASE_PATHS']['STORAGE'], DAG_CONFIG['DIRS']['OFFER_CANDIDATES_READY'])} "
            f"--input-candidates-path {build_path(DAG_CONFIG['BASE_PATHS']['STORAGE'], DAG_CONFIG['DIRS']['OFFER_CANDIDATES_READY'])} "
            f"--linkage-candidates-path {build_path(DAG_CONFIG['BASE_PATHS']['STORAGE'], DAG_CONFIG['FILES']('offer')['LINKAGE_CANDIDATES'])} "
            f"--output-path {build_path(DAG_CONFIG['BASE_PATHS']['STORAGE'], DAG_CONFIG['FILES']('offer')['LINKED'])} "
            f"--unmatched-elements-path {build_path(DAG_CONFIG['BASE_PATHS']['STORAGE'], DAG_CONFIG['FILES']('offer')['UNMATCHED'])} ",
            instance_name="{{ params.instance_name }}",
            base_dir=DAG_CONFIG["DIRS"]["BASE"],
        )

        # 6.4) Assign IDs to newly linked offers
        assign_linked_ids = create_ssh_task(
            task_id="assign_linked_ids",
            command="python assign_linked_ids.py "
            f"--input-path {build_path(DAG_CONFIG['BASE_PATHS']['STORAGE'], DAG_CONFIG['FILES']('offer')['LINKED'])} "
            f"--output-path {build_path(DAG_CONFIG['BASE_PATHS']['STORAGE'], DAG_CONFIG['FILES']('offer')['LINKED_W_ID'])} ",
            instance_name="{{ params.instance_name }}",
            base_dir=DAG_CONFIG["DIRS"]["BASE"],
        )

        # 6.5) Load linked offers into BigQuery
        load_linked_offer_into_bq = GCSToBigQueryOperator(
            task_id="load_linked_offer_into_bq",
            bucket=MLFLOW_BUCKET_NAME,
            source_objects=f"""{build_path(
                DAG_CONFIG["BASE_PATHS"]["GCS_FOLDER"],
                DAG_CONFIG["FILES"]("offer")["LINKED_W_ID"],
            )}/data.parquet""",
            destination_project_dataset_table=(
                f"{BIGQUERY_SANDBOX_DATASET}.{DAG_CONFIG['BIGQUERY']['LINKED_OFFER_TABLE']}"
            ),
            source_format="PARQUET",
            write_disposition="WRITE_TRUNCATE",
            autodetect=True,
        )

        # 6.6) Evaluate offer linkage (optional, if you want it in the same group)
        evaluate_offer = create_ssh_task(
            task_id="evaluate_offer_linkage",
            command="python evaluate.py "
            f"--input-candidates-path {build_path(DAG_CONFIG['BASE_PATHS']['STORAGE'], DAG_CONFIG['DIRS']['OFFER_CANDIDATES_READY'])} "
            f"--linkage-path {build_path(DAG_CONFIG['BASE_PATHS']['STORAGE'], DAG_CONFIG['FILES']('offer')['LINKED_W_ID'])} "
            "--linkage-type offer ",
            instance_name="{{ params.instance_name }}",
            base_dir=DAG_CONFIG["DIRS"]["BASE"],
        )

        # Set offer-workflow sequence
        (
            prepare_offer_to_offer_candidates
            >> build_offer_linkage_vector
            >> get_offer_linkage_candidates
            >> link_offers
            >> assign_linked_ids
            >> load_linked_offer_into_bq
            >> evaluate_offer
        )
    # - ---------------------------------------------------------------------
    #  7) Export item mapping to BigQuery
    # ---------------------------------------------------------------------
    export_item_mapping = BigQueryExecuteQueryOperator(
        task_id="export_item_mapping",
        sql=(IMPORT_LINKAGE_SQL_PATH / "build_mapping.sql").as_posix(),
        write_disposition="WRITE_TRUNCATE",
        use_legacy_sql=False,
        destination_dataset_table=(
            f"{BIGQUERY_SANDBOX_DATASET}.{DAG_CONFIG['BIGQUERY']['ITEM_MAPPING_TABLE']}"
        ),
    )

    gce_instance_stop = DeleteGCEOperator(
        task_id="gce_stop_task", instance_name="{{ params.instance_name }}"
    )

    # ---------------------------------------------------------------------
    # DAG SEQUENCE
    # ---------------------------------------------------------------------
    start >> import_data_group >> export_data_group >> gce_instance_start
    (
        gce_instance_start
        >> fetch_install_code
        # >> install_dependencies
        >> process_data_group
    )

    # product_workflow starts after we process data
    process_data_group >> product_workflow

    # offer_workflow also depends on the product workflow’s “link_products”
    # to have the unmatched product ready. We can chain them here:
    product_workflow >> offer_workflow

    # then stop GCE and end
    offer_workflow >> export_item_mapping >> gce_instance_stop >> end<|MERGE_RESOLUTION|>--- conflicted
+++ resolved
@@ -250,7 +250,6 @@
         retries=2,
     )
 
-<<<<<<< HEAD
     # ---------------------------------------------------------------------
     # 4) PREPROCESS DATA (sources / candidates)
     # ---------------------------------------------------------------------
@@ -297,55 +296,6 @@
             instance_name="{{ params.instance_name }}",
             base_dir=DAG_CONFIG["DIRS"]["BASE"],
         )
-=======
-    build_linkage_vector = SSHGCEOperator(
-        task_id="build_linkage_vector",
-        instance_name="{{ params.instance_name }}",
-        base_dir=DAG_CONFIG["BASE_DIR"],
-        command="python build_semantic_space.py "
-        f"""--input-path {
-            os.path.join(
-                DAG_CONFIG["STORAGE_PATH"],
-                DAG_CONFIG["INPUT_SOURCES_DIR"],
-                "data-*.parquet",
-            )
-        } """
-        f"--reduction {DAG_CONFIG['REDUCTION']} "
-        f"--batch-size {DAG_CONFIG['BATCH_SIZE']} ",
-    )
-
-    get_linkage_candidates = SSHGCEOperator(
-        task_id="get_linkage_candidates",
-        instance_name="{{ params.instance_name }}",
-        base_dir=DAG_CONFIG["BASE_DIR"],
-        command="python linkage_candidates.py "
-        f"--batch-size {DAG_CONFIG['BATCH_SIZE']} "
-        f"--reduction {DAG_CONFIG['REDUCTION']} "
-        f"""--input-path {
-            os.path.join(
-                DAG_CONFIG["STORAGE_PATH"],
-                DAG_CONFIG["INPUT_CANDIDATES_DIR"],
-                "data-*.parquet",
-            )
-        } """
-        f"--output-path {os.path.join(DAG_CONFIG['STORAGE_PATH'], DAG_CONFIG['LINKAGE_CANDIDATES_FILENAME'])} ",
-    )
-
-    link_items = SSHGCEOperator(
-        task_id="link_items",
-        instance_name="{{ params.instance_name }}",
-        base_dir=DAG_CONFIG["BASE_DIR"],
-        command="python link_items.py "
-        f"""--input-sources-path {
-            os.path.join(DAG_CONFIG["STORAGE_PATH"], DAG_CONFIG["INPUT_SOURCES_DIR"])
-        } """
-        f"""--input-candidates-path {
-            os.path.join(DAG_CONFIG["STORAGE_PATH"], DAG_CONFIG["INPUT_CANDIDATES_DIR"])
-        } """
-        f"--linkage-candidates-path {os.path.join(DAG_CONFIG['STORAGE_PATH'], DAG_CONFIG['LINKAGE_CANDIDATES_FILENAME'])} "
-        f"--output-path {os.path.join(DAG_CONFIG['STORAGE_PATH'], DAG_CONFIG['LINKED_ITEMS_FILENAME'])} ",
-    )
->>>>>>> 58de3f0d
 
         # 5.1) Build product semantic space
         build_product_linkage_vector = create_ssh_task(
