"""
# Airflow DAG: Graph Embeddings Grid Search (POC)

This is a POC:
- can be used as a template for other grid search upon adapting the ml_task_chain function.
— future iterations may include UI-controlled grid search and dynamic configuration.

Notes:
- To prevent Drag&Drop dags such as this one to be deleted during a MEP hence interupting their running tasks.
    Place this dag in a dedicated subfolder containing a .rsyncignore file to automatically exclude that folder and its contents from deployment.
    Make sure there are no orchestrated dags in the same folder.
- Scheduling is forcefully disabled as it's purpose is manual runs.
"""

import hashlib
import json
from datetime import datetime, timedelta
from enum import Enum
from itertools import product
from typing import Callable

from airflow import DAG
from airflow.models import BaseOperator, Param
from airflow.operators.empty import EmptyOperator
from airflow.providers.google.cloud.operators.bigquery import BigQueryInsertJobOperator
from airflow.utils.task_group import TaskGroup
from airflow.utils.trigger_rule import TriggerRule

# Common Airflow imports (internal project modules)
from common import macros
from common.callback import on_failure_vm_callback
from common.config import (
    BIGQUERY_ML_GRAPH_RECOMMENDATION_DATASET,
    DAG_FOLDER,
    DAG_TAGS,
    ENV_SHORT_NAME,
    GCP_PROJECT_ID,
    INSTANCES_TYPES,
    ML_BUCKET_TEMP,
)
from common.operators.gce import (
    DeleteGCEOperator,
    InstallDependenciesOperator,
    SSHGCEOperator,
    StartGCEOperator,
)

# =============================================================================
# Helper Functions & Custom Exceptions
# =============================================================================


def _normalize_instance_name(name: str) -> str:
    """Normalize GCE instance names by replacing underscores with dashes."""
    return name.replace("_", "-")


def format_poc_dag_doc(
    dag_name: str, search_mode: str, n_vms: int, grid_params: dict, shared_params: dict
) -> str:
    """
    Returns a nicely formatted POC DAG documentation string.
    """
    grid_params_str = json.dumps(grid_params, indent=4)
    shared_params_str = json.dumps(shared_params, indent=4)

    doc = f"""
    # Airflow DAG: {dag_name} (POC)

    ## ⚠️ NOTICE – Proof of Concept (POC)

    This is a POC — future iterations may include UI-controlled grid search and dynamic configuration.

    ### Current Limitations:
    - Search parameters **cannot be modified dynamically via Airflow UI**.
    - All grid configurations must be **hardcoded in the DAG file**.

    ### Recommended Usage:
    1. Create a **dedicated dev branch** with your desired parameter search configuration.
    2. Coordinate with your team to avoid parallel modifications or DAG name collisions.
    3. Upload (`drag & drop`) this DAG file into your Airflow DAGs bucket.
    4. Trigger the DAG manually in the Airflow UI.

    Notes:
    - To prevent Drag&Drop dags such as this one to be deleted during a MEP hence interupting their running tasks.
        Place this dag in a dedicated subfolder containing a .rsyncignore file to automatically exclude that folder and its contents from deployment.
        Make sure there are no orchestrated dags in the same folder.
    - Scheduling is forcefully disabled as it's purpose is manual runs.

    ---

    ## Overview
    This DAG runs a **parameter grid search** for graph embedding model training on Google Cloud VMs.
    It supports both **combinatorial** and **orthogonal** parameter search modes via the `GridDAG` abstraction.

    The DAG launches up to 10 VM(s), installs dependencies, trains the embedding model,
    evaluates results, and stores metrics and embeddings to GCS.

    ## Current Setup:

    ### VMs number: {n_vms}

    ### Search mode: {search_mode}

    ### Grid Search Parameters
    {grid_params_str}

    ### Shared Parameters
    {shared_params_str}

    """
    return doc


class InvalidGridError(Exception):
    """Raised when no valid parameter combinations can be generated for the grid search."""


class ParameterSearchMode(str, Enum):
    """Defines supported parameter search strategies."""

    COMBINATORIAL = "combinatorial"
    ORTHOGONAL = "orthogonal"


# =============================================================================
# GridDAG Class — Core Abstraction for Parameterized VM-Based Workflows
# =============================================================================


class GridDAG(DAG):
    """
    Specialized DAG subclass for running parameterized ML experiments on Google Cloud VMs.
    Scheduling is forcefully disabled as it's purpose is manual runs.

    Supports:
        - Full combinatorial parameter search (Cartesian product).
        - Orthogonal parameter search (vary one param at a time).
        - Automated VM lifecycle: start → install dependencies → run ML → delete.
        - Hash-safe task suffixes to prevent Airflow task ID collisions.

    Example Usage:
        >>> dag = GridDAG(
        >>>     dag_id="my_grid_dag",
        >>>     ml_task_fn=my_ml_task_chain,
        >>>     grid_params={"lr": [0.001, 0.01], "batch": [32, 64]},
        >>>     common_params={"optimizer": "adam"},
        >>>     search_mode=ParameterSearchMode.COMBINATORIAL,
        >>> )

    Notes:
        - The `ml_task_fn` defines the actual ML workflow to run for each combination.
        - The only supported workflows are linear task sequences.
        - Each VM runs multiple parameter configurations (round-robin distributed).
    """

    _DEFAULT_MAX_PARALLEL_VMS = 10

    def __init__(
        self,
        ml_task_fn: Callable[
            [dict[str, object], str, str], BaseOperator | list[BaseOperator]
        ],
        grid_params=None,
        common_params=None,
        search_mode=ParameterSearchMode.COMBINATORIAL,
        n_vms=1,
        start_vm_kwargs=None,
        install_deps_kwargs=None,
        *args,
        **kwargs,
    ):
        # Scheduling disabled for drag & drop dags
        if "schedule_interval" in kwargs:
            del kwargs["schedule_interval"]
        kwargs["schedule_interval"] = None

        super().__init__(*args, **kwargs)
        if not callable(ml_task_fn):
            raise ValueError("`ml_task_fn` must be a callable returning Airflow tasks.")

        self.ml_task_fn = ml_task_fn
        self.grid_params = grid_params or {}
        self.common_params = common_params or {}
        self.search_mode = search_mode
        self.start_vm_kwargs = start_vm_kwargs or {}
        self.install_deps_kwargs = install_deps_kwargs or {}

        # Compute parameter combinations
        self.params_combinations = self._generate_params_combinations()

        # Limit number of VMs for safety
        self.n_vms = min(
            n_vms, self._DEFAULT_MAX_PARALLEL_VMS, len(self.params_combinations or [])
        )

    # -------------------------------------------------------------------------
    # Parameter Combination Logic
    # -------------------------------------------------------------------------
    def _generate_params_combinations(self) -> list[dict[str, object]]:
        """
        Generate parameter combinations based on the selected search mode.

        Supported modes:
            - COMBINATORIAL → Full Cartesian product of parameters.
            - ORTHOGONAL → One combination per parameter dimension.

        Returns:
            list[dict[str, object]]: Parameter combinations merged with common params.

        Raises:
            InvalidGridError: If no valid combinations can be generated.
        """
        if not self.grid_params:
            return [self.common_params.copy()]

        combinations = []

        if self.search_mode == ParameterSearchMode.COMBINATORIAL:
            keys = list(self.grid_params.keys())
            for values in product(*self.grid_params.values()):
                merged = {**self.common_params, **dict(zip(keys, values))}
                combinations.append(merged)

        elif self.search_mode == ParameterSearchMode.ORTHOGONAL:
            for key, values in self.grid_params.items():
                for v in values:
                    comb = self.common_params.copy()
                    comb[key] = v
                    combinations.append(comb)

        if not combinations:
            raise InvalidGridError(f"Invalid grid configuration: {self.grid_params}")

        return combinations

    # -------------------------------------------------------------------------
    # Task ID & Suffix Handling
    # -------------------------------------------------------------------------
    def _generate_suffix(self, params: dict[str, object], idx: int) -> str:
        """
        Generate unique suffix for task IDs based on parameter content.

        Example:
            {'lr':0.01,'batch':32} → "0_5f1d3b9c2a6e7d8f"
        """
        combined_str = "_".join(
            f"{k}={json.dumps(v, sort_keys=True)}" for k, v in sorted(params.items())
        )
        hashed = hashlib.md5(combined_str.encode()).hexdigest()[:16]
        return f"{idx}_{hashed}"

    # -------------------------------------------------------------------------
    # Build the DAG workflow
    # -------------------------------------------------------------------------
    def build_grid(self) -> tuple[EmptyOperator, EmptyOperator]:
        """
        Construct the parameter grid workflow:
            - Spawns N VMs
            - Runs each parameter combination on a VM (round-robin)
            - Installs dependencies → runs ML tasks → cleans up VM

        Returns:
            (EmptyOperator, EmptyOperator): Start and end boundary tasks for chaining.
        """
        if not self.params_combinations:
            raise InvalidGridError("No valid parameter combinations found.")

        start_grid = EmptyOperator(task_id="start_grid")
        end_grid = EmptyOperator(task_id="end_grid", trigger_rule=TriggerRule.ALL_DONE)

        # Distribute parameter combos across VMs (round-robin)
        instance_names = [
            _normalize_instance_name(f"{self.dag_id}-vm-{i}") for i in range(self.n_vms)
        ]
        vm_to_tasks_chains = {i: [] for i in range(self.n_vms)}

        for comb_idx, params in enumerate(self.params_combinations):
            vm_idx = comb_idx % self.n_vms
            vm_to_tasks_chains[vm_idx].append((comb_idx, params))

        with TaskGroup(group_id="grid_group") as grid_group:
            for vm_idx, task_chains in vm_to_tasks_chains.items():
                instance_name = instance_names[vm_idx]

                start_vm = StartGCEOperator(
                    task_id=f"start_vm_{vm_idx}",
                    instance_name=instance_name,
                    **self.start_vm_kwargs,
                )

                install = InstallDependenciesOperator(
                    task_id=f"install_{vm_idx}",
                    instance_name=instance_name,
                    **self.install_deps_kwargs,
                )
                start_vm >> install

                prev_task = install
                for comb_idx, params in task_chains:
                    suffix = self._generate_suffix(params, comb_idx)
                    ml_tasks = self.ml_task_fn(params, instance_name, suffix)
                    ml_tasks = (
                        [ml_tasks] if not isinstance(ml_tasks, list) else ml_tasks
                    )

                    for task_idx, task in enumerate(ml_tasks):
                        if prev_task != install and task_idx % len(ml_tasks) == 0:
                            task.trigger_rule = TriggerRule.ALL_DONE
                        prev_task >> task
                        prev_task = task

                stop_vm = DeleteGCEOperator(
                    task_id=f"stop_vm_{vm_idx}",
                    instance_name=instance_name,
                    trigger_rule=TriggerRule.NONE_FAILED_MIN_ONE_SUCCESS,
                )
                prev_task >> stop_vm

        start_grid >> grid_group >> end_grid
        return start_grid, end_grid


# =============================================================================
# ML Task Chain Definition
# =============================================================================


def ml_task_chain(params, instance_name, suffix):
    """
    Defines the ML tasks to run for each parameter combination.

    Each chain typically includes:
        1. Training the model
        2. Evaluating embeddings
        3. Saving results to GCS

    Args:
        params (dict): Parameter set for this run (merged grid + common params).
        instance_name (str): Assigned GCE instance.
        suffix (str): Unique hash suffix for task IDs and output paths.

    Returns:
        list[BaseOperator]: Sequential Airflow tasks. `build_grid` handles connecting to VM lifecycle tasks.
    """
    config_json = json.dumps(params)

    train = SSHGCEOperator(
        task_id=f"train_{suffix}",
        instance_name=instance_name,
        base_dir=BASE_DIR,
        command=(
            "cli train-metapath2vec "
            "{{ params.experiment_name }} "
            f"{STORAGE_BASE_PATH}/raw_input/ "
            f"--output-embeddings {STORAGE_BASE_PATH}/{suffix}_{EMBEDDINGS_FILENAME} "
            "{% if params['train_only_on_10k_rows'] %} --nrows 10000 {% endif %} "
            f"--config '{config_json}'"
        ),
        deferrable=True,
    )

    evaluate = SSHGCEOperator(
        task_id=f"evaluate_{suffix}",
        instance_name=instance_name,
        base_dir=BASE_DIR,
        command=(
            "cli evaluate-metapath2vec "
<<<<<<< HEAD
            f"{{{{ ti.xcom_pull(task_ids='train_{suffix}', key='stdout') }}}} "
=======
>>>>>>> bf20181c
            f"{STORAGE_BASE_PATH}/raw_input/ "
            f"{STORAGE_BASE_PATH}/{suffix}_{EMBEDDINGS_FILENAME} "
            f"{STORAGE_BASE_PATH}/{suffix}_evaluation_metrics.csv "
            f"--output-scores-path {STORAGE_BASE_PATH}/{suffix}_evaluation_scores_details.parquet"
        ),
        deferrable=True,
    )

    return [train, evaluate]


# =============================================================================
# DAG Configuration & Initialization
# =============================================================================

# DAG Metadata
DATE = "{{ ts_nodash }}"
DAG_NAME = "algo_training_graph_embeddings_grid"
DEFAULT_ARGS = {
    "start_date": datetime(2023, 5, 9),
    "on_failure_callback": on_failure_vm_callback,
    "retries": 0,
    "retry_delay": timedelta(minutes=2),
}

# GCE Defaults
INSTANCE_NAME = f"grid-train-graph-embeddings-{ENV_SHORT_NAME}"
INSTANCE_TYPE = {
    "dev": "n1-standard-2",
    "stg": "n1-standard-16",
    "prod": "n1-standard-16",
}[ENV_SHORT_NAME]

# Paths and Tables
GCS_FOLDER_PATH = f"algo_training_{ENV_SHORT_NAME}/{DAG_NAME}_{DATE}"
STORAGE_BASE_PATH = f"gs://{ML_BUCKET_TEMP}/{GCS_FOLDER_PATH}"
BASE_DIR = "data-gcp/jobs/ml_jobs/graph_recommendation"
EMBEDDINGS_FILENAME = "embeddings.parquet"
INPUT_TABLE_NAME = "item_with_metadata_to_embed"

# Grid Search Parameters
SEARCH_MODE = ParameterSearchMode.ORTHOGONAL
N_VMS = 4
GRID_PARAMS = {"embedding_dim": [32, 64, 128], "context_size": [5, 10, 15]}
SHARED_PARAMS = {"base_dir": "data-gcp/jobs/ml_jobs/graph_recommendation"}

DOC_MD = format_poc_dag_doc(
    DAG_NAME, SEARCH_MODE.value, N_VMS, GRID_PARAMS, SHARED_PARAMS
)
# =============================================================================
# DAG Definition
# =============================================================================

with GridDAG(
    dag_id="algo_training_graph_embeddings_grid_search_poc",
    description="Grid search training for graph embeddings (POC)",
    ml_task_fn=ml_task_chain,
    grid_params=GRID_PARAMS,
    common_params=SHARED_PARAMS,
    search_mode=SEARCH_MODE,
    n_vms=N_VMS,
    start_date=datetime(2023, 1, 1),
    dagrun_timeout=timedelta(minutes=1200),
    user_defined_macros=macros.default,
    template_searchpath=DAG_FOLDER,
    render_template_as_native_obj=True,
    tags=[
        DAG_TAGS.POC.value,
        DAG_TAGS.DS.value,
        DAG_TAGS.VM.value,
        DAG_TAGS.DRAGNDROP.value,
    ],
    doc_md=DOC_MD,
    start_vm_kwargs={
        "preemptible": False,
        "instance_type": "{{ params.instance_type }}",
        "gpu_type": "{{ params.gpu_type }}",
        "gpu_count": "{{ params.gpu_count }}",
        "labels": {"job_type": "long_ml"},
    },
    install_deps_kwargs={
        "python_version": "3.12",
        "base_dir": BASE_DIR,
        "retries": 2,
    },
    params={
        "branch": Param(
            default="production" if ENV_SHORT_NAME == "prod" else "master",
            type="string",
        ),
        "instance_type": Param(
            default=INSTANCE_TYPE, enum=INSTANCES_TYPES["cpu"]["standard"]
        ),
        "instance_name": Param(default=INSTANCE_NAME, type="string"),
        "gpu_type": Param(
            default="nvidia-tesla-t4", enum=INSTANCES_TYPES["gpu"]["name"]
        ),
        "gpu_count": Param(default=1, enum=INSTANCES_TYPES["gpu"]["count"]),
        "experiment_name": Param(
            default="algo_training_graph_embeddings_v1", type="string"
        ),
        "train_only_on_10k_rows": Param(default=True, type="boolean"),
    },
) as dag:
    # Initial extraction step: prepare training data from BigQuery
    start = EmptyOperator(task_id="start")

    import_offer_as_parquet = BigQueryInsertJobOperator(
        project_id=GCP_PROJECT_ID,
        task_id="import_offer_as_parquet",
        configuration={
            "extract": {
                "sourceTable": {
                    "projectId": GCP_PROJECT_ID,
                    "datasetId": BIGQUERY_ML_GRAPH_RECOMMENDATION_DATASET,
                    "tableId": INPUT_TABLE_NAME,
                },
                "compression": None,
                "destinationUris": f"{STORAGE_BASE_PATH}/raw_input/data-*.parquet",
                "destinationFormat": "PARQUET",
            }
        },
    )

    # Build and link the grid workflow
    start_grid, end_grid = dag.build_grid()

    start >> import_offer_as_parquet >> start_grid >> end_grid<|MERGE_RESOLUTION|>--- conflicted
+++ resolved
@@ -366,10 +366,7 @@
         base_dir=BASE_DIR,
         command=(
             "cli evaluate-metapath2vec "
-<<<<<<< HEAD
             f"{{{{ ti.xcom_pull(task_ids='train_{suffix}', key='stdout') }}}} "
-=======
->>>>>>> bf20181c
             f"{STORAGE_BASE_PATH}/raw_input/ "
             f"{STORAGE_BASE_PATH}/{suffix}_{EMBEDDINGS_FILENAME} "
             f"{STORAGE_BASE_PATH}/{suffix}_evaluation_metrics.csv "
