"""
# Airflow DAG: Graph Embeddings Grid Search (POC)

This is a POC:
- can be used as a template for other grid search upon adapting the ml_task_chain function.
— future iterations may include UI-controlled grid search and dynamic configuration.

Notes:
- To prevent Drag & Drop DAGs (or any manually uploaded DAGs) from being deleted during a MEP deployment,
    which could interrupt their running tasks,
    make sure to exclude their folders or files in the main .rsyncignore file located in the dags/ directory.
- Scheduling is forcefully disabled as it's purpose is manual runs.
"""

import hashlib
import json
from datetime import datetime, timedelta
from enum import Enum
from itertools import product
from typing import Callable

from airflow import DAG
from airflow.models import BaseOperator, Param
from airflow.operators.empty import EmptyOperator
from airflow.providers.google.cloud.operators.bigquery import BigQueryInsertJobOperator
from airflow.utils.task_group import TaskGroup
from airflow.utils.trigger_rule import TriggerRule

# Common Airflow imports (internal project modules)
from common import macros
from common.callback import on_failure_vm_callback
from common.config import (
    BIGQUERY_ML_GRAPH_RECOMMENDATION_DATASET,
    DAG_FOLDER,
    DAG_TAGS,
    ENV_SHORT_NAME,
    GCP_PROJECT_ID,
    INSTANCES_TYPES,
    ML_BUCKET_TEMP,
)
from common.operators.gce import (
    DeleteGCEOperator,
    InstallDependenciesOperator,
    SSHGCEOperator,
    StartGCEOperator,
)

# =============================================================================
# Helper Functions & Custom Exceptions
# =============================================================================


def _normalize_instance_name(name: str) -> str:
    """Normalize GCE instance names by replacing underscores with dashes."""
    return name.replace("_", "-")


def format_poc_dag_doc(
    dag_name: str, search_mode: str, n_vms: int, grid_params: dict, shared_params: dict
) -> str:
    """
    Returns a nicely formatted POC DAG documentation string.
    """
    if search_mode == "points":
        grid_params_str = "\n".join(
            [f"{json.dumps(point, indent=2)}\n" for point in grid_params]
        )
    else:
        grid_params_str = json.dumps(grid_params, indent=2)
    shared_params_str = json.dumps(shared_params, indent=2)

    doc = f"""
    # Airflow DAG: {dag_name} (POC)
    ## ⚠️ NOTICE – Proof of Concept (POC)
    This is a POC — future iterations may include UI-controlled grid search and dynamic configuration.
    ### Current Limitations:
    - Search parameters **cannot be modified dynamically via Airflow UI**.
    - All grid configurations must be **hardcoded in the DAG file**.
    ### Recommended Usage:
    1. Create a **dedicated dev branch** with your desired parameter search configuration.
    2. Coordinate with your team to avoid parallel modifications or DAG name collisions.
    3. Upload (`drag & drop`) this DAG file into your Airflow DAGs bucket.
    4. Trigger the DAG manually in the Airflow UI.
    Notes:
    - To prevent Drag & Drop DAGs (or any manually uploaded DAGs) from being deleted during a MEP deployment,
        which could interrupt their running tasks,
        make sure to exclude their folders or files in the main .rsyncignore file located in the dags/ directory.
    - Scheduling is forcefully disabled as it's purpose is manual runs.
    ---
    ## Overview
    This DAG runs a **parameter grid search** for graph embedding model training on Google Cloud VMs.
    It supports both **combinatorial** and **orthogonal** parameter search modes via the `GridDAG` abstraction.
    The DAG launches up to 10 VM(s), installs dependencies, trains the embedding model,
    evaluates results, and stores metrics and embeddings to GCS.
    ## Current Setup:
    ### VMs number: {n_vms}
    ### Search mode: {search_mode}
<<<<<<< HEAD

    ### Grid Search {"Parameters" if search_mode != "points" else "Points"}
    \n{grid_params_str}

    ### Shared Parameters
    \n{shared_params_str}

=======
    ### Grid Search {"Parameters" if search_mode != "points" else "Points"}
    \n{grid_params_str}
    ### Shared Parameters
    \n{shared_params_str}
>>>>>>> 1f4c88e6
    """
    return doc


class InvalidGridError(Exception):
    """Raised when no valid parameter combinations can be generated for the grid search."""


class ParameterSearchMode(str, Enum):
    """Defines supported parameter search strategies."""

    COMBINATORIAL = "combinatorial"
    ORTHOGONAL = "orthogonal"
    POINTS = "points"


# =============================================================================
# GridDAG Class — Core Abstraction for Parameterized VM-Based Workflows
# =============================================================================


class GridDAG(DAG):
    """
    Specialized DAG subclass for running parameterized ML experiments on Google Cloud VMs.
    Scheduling is forcefully disabled as it's purpose is manual runs.

    Supports:
        - Full combinatorial parameter search (Cartesian product).
        - Orthogonal parameter search (vary one param at a time).
        - Automated VM lifecycle: start → install dependencies → run ML → delete.
        - Hash-safe task suffixes to prevent Airflow task ID collisions.

    Example Usage:
        >>> dag = GridDAG(
        >>>     dag_id="my_grid_dag",
        >>>     ml_task_fn=my_ml_task_chain,
        >>>     grid_params={"lr": [0.001, 0.01], "batch": [32, 64]},
        >>>     common_params={"optimizer": "adam"},
        >>>     search_mode=ParameterSearchMode.COMBINATORIAL,
        >>> )

    Notes:
        - The `ml_task_fn` defines the actual ML workflow to run for each combination.
        - The only supported workflows are linear task sequences.
        - Each VM runs multiple parameter configurations (round-robin distributed).
    """

    _DEFAULT_MAX_PARALLEL_VMS = 10

    def __init__(
        self,
        ml_task_fn: Callable[
            [dict[str, object], str, str], BaseOperator | list[BaseOperator]
        ],
        grid_params=None,
        common_params=None,
        search_mode=ParameterSearchMode.COMBINATORIAL,
        n_vms=1,
        start_vm_kwargs=None,
        install_deps_kwargs=None,
        *args,
        **kwargs,
    ):
        # Scheduling disabled for drag & drop dags
        if "schedule_interval" in kwargs:
            del kwargs["schedule_interval"]
        kwargs["schedule_interval"] = None

        super().__init__(*args, **kwargs)
        if not callable(ml_task_fn):
            raise ValueError("`ml_task_fn` must be a callable returning Airflow tasks.")

        self.ml_task_fn = ml_task_fn
        self.grid_params = grid_params or {}
        self.common_params = common_params or {}
        self.search_mode = search_mode
        self.start_vm_kwargs = start_vm_kwargs or {}
        self.install_deps_kwargs = install_deps_kwargs or {}

        # Compute parameter combinations
        self.params_combinations = self._generate_params_combinations()

        # Limit number of VMs for safety
        self.n_vms = min(
            n_vms, self._DEFAULT_MAX_PARALLEL_VMS, len(self.params_combinations or [])
        )

    # -------------------------------------------------------------------------
    # Parameter Combination Logic
    # -------------------------------------------------------------------------
    def _generate_params_combinations(self) -> list[dict[str, object]]:
        """
        Generate parameter combinations based on the selected search mode.

        Supported modes:
            - COMBINATORIAL → Full Cartesian product of parameters.
            - ORTHOGONAL → One combination per parameter dimension.

        Returns:
            list[dict[str, object]]: Parameter combinations merged with common params.

        Raises:
            InvalidGridError: If no valid combinations can be generated.
        """
        if not self.grid_params:
            return [self.common_params.copy()]

        combinations = []

        if self.search_mode == ParameterSearchMode.COMBINATORIAL:
            keys = list(self.grid_params.keys())
            for values in product(*self.grid_params.values()):
                merged = {**self.common_params, **dict(zip(keys, values))}
                combinations.append(merged)

        elif self.search_mode == ParameterSearchMode.ORTHOGONAL:
            for key, values in self.grid_params.items():
                for v in values:
                    comb = self.common_params.copy()
                    comb[key] = v
                    combinations.append(comb)

        elif self.search_mode == ParameterSearchMode.POINTS:
            # Expect grid_params to be a list of dicts
            if not isinstance(self.grid_params, list):
                raise InvalidGridError(
                    "For POINTS mode, `grid_params` must be a list of parameter dictionaries."
                )

            for conf in self.grid_params:
                if not isinstance(conf, dict):
                    raise InvalidGridError(
                        f"Invalid config in POINTS mode: expected dict, got {type(conf)}"
                    )
                merged = {**self.common_params, **conf}
                combinations.append(merged)

        else:
            raise InvalidGridError(f"Unsupported search mode: {self.search_mode}")
<<<<<<< HEAD

=======
>>>>>>> 1f4c88e6
        if not combinations:
            raise InvalidGridError(f"Invalid grid configuration: {self.grid_params}")

        return combinations

    # -------------------------------------------------------------------------
    # Task ID & Suffix Handling
    # -------------------------------------------------------------------------
    def _generate_suffix(self, params: dict[str, object], idx: int) -> str:
        """
        Generate unique suffix for task IDs based on parameter content.

        Example:
            {'lr':0.01,'batch':32} → "0_5f1d3b9c2a6e7d8f"
        """
        combined_str = "_".join(
            f"{k}={json.dumps(v, sort_keys=True)}" for k, v in sorted(params.items())
        )
        hashed = hashlib.md5(combined_str.encode()).hexdigest()[:16]
        return f"{idx}_{hashed}"

    # -------------------------------------------------------------------------
    # Build the DAG workflow
    # -------------------------------------------------------------------------
    def build_grid(self) -> tuple[EmptyOperator, EmptyOperator]:
        """
        Construct the parameter grid workflow:
            - Spawns N VMs
            - Runs each parameter combination on a VM (round-robin)
            - Installs dependencies → runs ML tasks → cleans up VM

        Returns:
            (EmptyOperator, EmptyOperator): Start and end boundary tasks for chaining.
        """
        if not self.params_combinations:
            raise InvalidGridError("No valid parameter combinations found.")

        start_grid = EmptyOperator(task_id="start_grid")
        end_grid = EmptyOperator(task_id="end_grid", trigger_rule=TriggerRule.ALL_DONE)

<<<<<<< HEAD
        # # Distribute parameter combos across VMs (round-robin)
=======
        # Distribute parameter combos across VMs (round-robin)
>>>>>>> 1f4c88e6
        vm_to_tasks_chains = {i: [] for i in range(self.n_vms)}
        for comb_idx, params in enumerate(self.params_combinations):
            vm_idx = comb_idx % self.n_vms
            vm_to_tasks_chains[vm_idx].append((comb_idx, params))

        with TaskGroup(group_id="grid_group") as grid_group:
            for vm_idx, task_chains in vm_to_tasks_chains.items():
                # Merge template instance name with VM index for uniqueness
                instance_name_template = self.start_vm_kwargs.get(
                    "instance_name", self.dag_id
                )
                instance_name = _normalize_instance_name(
                    f"{instance_name_template}-vm-{vm_idx}"
                )

                start_vm = StartGCEOperator(
                    task_id=f"start_vm_{vm_idx}",
                    instance_name=instance_name,
                    **self.start_vm_kwargs,
                )

                install = InstallDependenciesOperator(
                    task_id=f"install_{vm_idx}",
                    instance_name=instance_name,
                    **self.install_deps_kwargs,
                )
                start_vm >> install

                prev_task = install
                for comb_idx, params in task_chains:
                    suffix = self._generate_suffix(params, comb_idx)
                    ml_tasks = self.ml_task_fn(params, instance_name, suffix)
                    ml_tasks = (
                        [ml_tasks] if not isinstance(ml_tasks, list) else ml_tasks
                    )

                    for task_idx, task in enumerate(ml_tasks):
                        if prev_task != install and task_idx % len(ml_tasks) == 0:
                            task.trigger_rule = TriggerRule.ALL_DONE
                        prev_task >> task
                        prev_task = task

                stop_vm = DeleteGCEOperator(
                    task_id=f"stop_vm_{vm_idx}",
                    instance_name=instance_name,
                    trigger_rule=TriggerRule.ALL_DONE,
                )
                prev_task >> stop_vm

        start_grid >> grid_group >> end_grid
        return start_grid, end_grid


# =============================================================================
# ML Task Chain Definition
# =============================================================================


def ml_task_chain(params, instance_name, suffix):
    """
    Defines the ML tasks to run for each parameter combination.

    Each chain typically includes:
        1. Training the model
        2. Evaluating embeddings
        3. Saving results to GCS

    Args:
        params (dict): Parameter set for this run (merged grid + common params).
        instance_name (str): Assigned GCE instance.
        suffix (str): Unique hash suffix for task IDs and output paths.

    Returns:
        list[BaseOperator]: Sequential Airflow tasks. `build_grid` handles connecting to VM lifecycle tasks.
    """
    config_json = json.dumps(params)

    train = SSHGCEOperator(
        task_id=f"train_{suffix}",
        instance_name=instance_name,
        base_dir=BASE_DIR,
        command=(
            "cli train-metapath2vec "
            "{{ params.experiment_name }} "
            f"{STORAGE_BASE_PATH}/raw_input/ "
            f"--output-embeddings {STORAGE_BASE_PATH}/{suffix}_{EMBEDDINGS_FILENAME} "
            "{% if params['train_only_on_10k_rows'] %} --nrows 10000 {% endif %} "
            f"--config '{config_json}'"
        ),
        deferrable=True,
    )

    evaluate = SSHGCEOperator(
        task_id=f"evaluate_{suffix}",
        instance_name=instance_name,
        base_dir=BASE_DIR,
        command=(
            "cli evaluate-metapath2vec "
            f"{STORAGE_BASE_PATH}/raw_input/ "
            f"{STORAGE_BASE_PATH}/{suffix}_{EMBEDDINGS_FILENAME} "
            f"{STORAGE_BASE_PATH}/{suffix}_evaluation_metrics.csv "
            f"--output-scores-path {STORAGE_BASE_PATH}/{suffix}_evaluation_scores_details.parquet"
        ),
        deferrable=True,
    )

    return [train, evaluate]


# =============================================================================
# DAG Configuration & Initialization
# =============================================================================

# DAG Metadata
DATE = "{{ ts_nodash }}"
DAG_NAME = "graph_embeddings_grid"
DEFAULT_ARGS = {
    "start_date": datetime(2023, 5, 9),
    "on_failure_callback": on_failure_vm_callback,
    "retries": 0,
    "retry_delay": timedelta(minutes=2),
}

# GCE Defaults
INSTANCE_NAME = f"grid-train-graph-embeddings-{ENV_SHORT_NAME}"
INSTANCE_TYPE = {
    "dev": "n1-standard-2",
    "stg": "n1-standard-16",
    "prod": "n1-standard-16",
}[ENV_SHORT_NAME]

# Paths and Tables
GCS_FOLDER_PATH = f"algo_training_{ENV_SHORT_NAME}/{DAG_NAME}_{DATE}"
STORAGE_BASE_PATH = f"gs://{ML_BUCKET_TEMP}/{GCS_FOLDER_PATH}"
BASE_DIR = "data-gcp/jobs/ml_jobs/graph_recommendation"
EMBEDDINGS_FILENAME = "embeddings.parquet"
INPUT_TABLE_NAME = "item_with_metadata_to_embed"

# Grid Search Parameters
N_VMS = 4
SEARCH_MODE = ParameterSearchMode.POINTS
GRID_PARAMS: dict[dict | list[dict]] = {
    "combinatorial": {"embedding_dim": [32, 64, 128], "context_size": [5, 10, 15]},
    "orthogonal": {"embedding_dim": [32, 64, 128], "context_size": [5, 10, 15]},
    "points": [
        {"embedding_dim": 64, "batch_size": 200},
        {
            "embedding_dim": 128,
            "num_negative_samples": 5,
            "walks_per_node": 5,
            "batch_size": 100,
        },
        {"embedding_dim": 256, "batch_size": 50},
        {"num_negative_samples": 20, "batch_size": 25},
        {"num_negative_samples": 10, "batch_size": 50},
        {"walks_per_node": 20, "batch_size": 25},
        {"walks_per_node": 10, "batch_size": 50},
    ],
}
SHARED_PARAMS = {}

DOC_MD = format_poc_dag_doc(
    DAG_NAME, SEARCH_MODE.value, N_VMS, GRID_PARAMS[SEARCH_MODE.value], SHARED_PARAMS
)
# =============================================================================
# DAG Definition
# =============================================================================

with GridDAG(
    dag_id=DAG_NAME,
    description="Grid search training for graph embeddings (POC)",
    ml_task_fn=ml_task_chain,
    grid_params=GRID_PARAMS[SEARCH_MODE.value],
    common_params=SHARED_PARAMS,
    search_mode=SEARCH_MODE,
    n_vms=N_VMS,
    start_date=datetime(2023, 1, 1),
    dagrun_timeout=timedelta(minutes=1200),
    user_defined_macros=macros.default,
    template_searchpath=DAG_FOLDER,
    render_template_as_native_obj=True,
    tags=[
        DAG_TAGS.POC.value,
        DAG_TAGS.DS.value,
        DAG_TAGS.VM.value,
        DAG_TAGS.DRAGNDROP.value,
    ],
    doc_md=DOC_MD,
    start_vm_kwargs={
        "preemptible": False,
        "instance_type": "{{ params.instance_type }}",
        "gpu_type": "{{ params.gpu_type }}",
        "gpu_count": "{{ params.gpu_count }}",
        "labels": {"job_type": "long_ml"},
    },
    install_deps_kwargs={
        "python_version": "3.12",
        "base_dir": BASE_DIR,
        "branch": "{{ params.branch }}",
        "retries": 2,
    },
    params={
        "branch": Param(
            default="production" if ENV_SHORT_NAME == "prod" else "master",
            type="string",
        ),
        "instance_type": Param(
            default=INSTANCE_TYPE, enum=INSTANCES_TYPES["cpu"]["standard"]
        ),
        "instance_name": Param(default=INSTANCE_NAME, type="string"),
        "gpu_type": Param(
            default="nvidia-tesla-t4", enum=INSTANCES_TYPES["gpu"]["name"]
        ),
        "gpu_count": Param(default=1, enum=INSTANCES_TYPES["gpu"]["count"]),
        "experiment_name": Param(
            default="algo_training_graph_embeddings_v1_grid", type="string"
        ),
        "train_only_on_10k_rows": Param(default=False, type="boolean"),
    },
) as dag:
    # Initial extraction step: prepare training data from BigQuery
    start = EmptyOperator(task_id="start")

    import_offer_as_parquet = BigQueryInsertJobOperator(
        project_id=GCP_PROJECT_ID,
        task_id="import_offer_as_parquet",
        configuration={
            "extract": {
                "sourceTable": {
                    "projectId": GCP_PROJECT_ID,
                    "datasetId": BIGQUERY_ML_GRAPH_RECOMMENDATION_DATASET,
                    "tableId": INPUT_TABLE_NAME,
                },
                "compression": None,
                "destinationUris": f"{STORAGE_BASE_PATH}/raw_input/data-*.parquet",
                "destinationFormat": "PARQUET",
            }
        },
    )

    # Build and link the grid workflow
    start_grid, end_grid = dag.build_grid()

    start >> import_offer_as_parquet >> start_grid >> end_grid<|MERGE_RESOLUTION|>--- conflicted
+++ resolved
@@ -95,20 +95,13 @@
     ## Current Setup:
     ### VMs number: {n_vms}
     ### Search mode: {search_mode}
-<<<<<<< HEAD
-
-    ### Grid Search {"Parameters" if search_mode != "points" else "Points"}
-    \n{grid_params_str}
+
+    ### Grid Search Parameters
+    {grid_params_str}
 
     ### Shared Parameters
-    \n{shared_params_str}
-
-=======
-    ### Grid Search {"Parameters" if search_mode != "points" else "Points"}
-    \n{grid_params_str}
-    ### Shared Parameters
-    \n{shared_params_str}
->>>>>>> 1f4c88e6
+    {shared_params_str}
+
     """
     return doc
 
@@ -231,27 +224,6 @@
                     comb[key] = v
                     combinations.append(comb)
 
-        elif self.search_mode == ParameterSearchMode.POINTS:
-            # Expect grid_params to be a list of dicts
-            if not isinstance(self.grid_params, list):
-                raise InvalidGridError(
-                    "For POINTS mode, `grid_params` must be a list of parameter dictionaries."
-                )
-
-            for conf in self.grid_params:
-                if not isinstance(conf, dict):
-                    raise InvalidGridError(
-                        f"Invalid config in POINTS mode: expected dict, got {type(conf)}"
-                    )
-                merged = {**self.common_params, **conf}
-                combinations.append(merged)
-
-        else:
-            raise InvalidGridError(f"Unsupported search mode: {self.search_mode}")
-<<<<<<< HEAD
-
-=======
->>>>>>> 1f4c88e6
         if not combinations:
             raise InvalidGridError(f"Invalid grid configuration: {self.grid_params}")
 
@@ -292,11 +264,10 @@
         start_grid = EmptyOperator(task_id="start_grid")
         end_grid = EmptyOperator(task_id="end_grid", trigger_rule=TriggerRule.ALL_DONE)
 
-<<<<<<< HEAD
-        # # Distribute parameter combos across VMs (round-robin)
-=======
         # Distribute parameter combos across VMs (round-robin)
->>>>>>> 1f4c88e6
+        instance_names = [
+            _normalize_instance_name(f"{self.dag_id}-vm-{i}") for i in range(self.n_vms)
+        ]
         vm_to_tasks_chains = {i: [] for i in range(self.n_vms)}
         for comb_idx, params in enumerate(self.params_combinations):
             vm_idx = comb_idx % self.n_vms
