--- conflicted
+++ resolved
@@ -67,15 +67,10 @@
             enum=list(chain(*INSTANCES_TYPES["cpu"].values())),
         ),
         "instance_name": Param(default=gce_params["instance_name"], type="string"),
-<<<<<<< HEAD
-        "gpu_count": Param(default=None, enum=INSTANCES_TYPES["gpu"]["count"]),
-        "gpu_type": Param(default=None, enum=INSTANCES_TYPES["gpu"]["name"]),
-=======
         "gpu_count": Param(default=0, enum=INSTANCES_TYPES["gpu"]["count"]),
         "gpu_type": Param(
             default="nvidia-tesla-t4", enum=INSTANCES_TYPES["gpu"]["name"]
         ),
->>>>>>> b048a698
         "keep_alive": Param(default=True, type="boolean"),
         "install_project": Param(default=True, type="boolean"),
         "use_gke_network": Param(default=False, type="boolean"),
@@ -177,49 +172,11 @@
         dag=dag,
         retries=2,
     )
-<<<<<<< HEAD
-
-    # def get_op_by_name(name, step):
-    #     assert name in ["uv", "pyenv", "conda"]
-    #     assert step in ["clone", "install"]
-    #     if step == "clone":
-    #         return {
-    #             "uv": clone_and_setup_with_uv,
-    #             "pyenv": clone_and_setup_with_pyenv,
-    #             "conda": clone_and_setup_with_conda,
-    #         }[name]
-    #     else:
-    #         return {
-    #             "uv": install_project_with_uv,
-    #             "pyenv": install_project_with_pyenv,
-    #             "conda": install_playground_with_conda,
-    #         }[name]
-
-    # (start >> gce_instance_start >> branching_clone_task)
-    # for pkg_manager in ["uv", "pyenv", "conda"]:
-    #     (
-    #         branching_clone_task
-    #         >> get_op_by_name(pkg_manager, "clone")
-    #         >> get_op_by_name(pkg_manager, "install")
-    #     )
-
-    clone_and_setup_with_pyenv >> install_project_with_pyenv
-    clone_and_setup_with_conda >> install_playground_with_conda
-    clone_and_setup_with_uv >> install_project_with_uv
-=======
->>>>>>> b048a698
     (
         start
         >> gce_instance_start
         >> branching_clone_task
         >> [
-<<<<<<< HEAD
-            clone_and_setup_with_uv,
-            clone_and_setup_with_pyenv,
-            clone_and_setup_with_conda,
-        ]
-    )
-=======
             clone_and_setup_with_pyenv,
             clone_and_setup_with_conda,
             clone_and_setup_with_uv,
@@ -227,5 +184,4 @@
     )
     clone_and_setup_with_pyenv >> install_project_with_pyenv
     clone_and_setup_with_conda >> install_playground_with_conda
-    clone_and_setup_with_uv >> install_project_with_uv
->>>>>>> b048a698
+    clone_and_setup_with_uv >> install_project_with_uv