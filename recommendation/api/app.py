--- conflicted
+++ resolved
@@ -42,13 +42,13 @@
         scored_recommendation_for_user
     )
 
-<<<<<<< HEAD
-    return jsonify({"recommended_offers": sorted_and_diversified_recommendations})
-=======
-    return jsonify({"recommended_offers": sorted_and_diversified_recommendations[
+    return jsonify(
+        {
+            "recommended_offers": sorted_and_diversified_recommendations[
                 :NUMBER_OF_RECOMMENDATIONS
-            ]})
->>>>>>> a53f561f
+            ]
+        }
+    )
 
 
 if __name__ == "__main__":
