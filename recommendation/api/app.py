import os

from flask import Flask, jsonify, request

from health_check_queries import get_materialized_view_status
from recommendation import get_final_recommendations


API_TOKEN = os.environ.get("API_TOKEN")

APP_CONFIG = {
    "AB_TESTING_TABLE": "ab_testing_20201207",
    "NUMBER_OF_RECOMMENDATIONS": 10,
    "MODEL_NAME": "poc_model",
    "MODEL_VERSION": "latest",
}

app = Flask(__name__)


@app.route("/")
def home():
    return """
         __   __   __ __   __  o  __  
        |  ' (__) |  )  ) (__( | |  ) 
        Welcome to the recommendation API! 
        Check this route '/recommendation/<user_id>?token=<token>' for recommended offers. 
        ()_() 
        ( oo) 
    """


@app.route("/check")
def check():
    return "OK"


@app.route("/health/recommendable_offers")
def health_check_recommendable_offers_status():
    table_status = get_materialized_view_status("recommendable_offers")

    return jsonify(table_status), 200


@app.route("/health/non_recommendable_offers")
def health_check_non_recommendable_offers_status():
    table_status = get_materialized_view_status("non_recommendable_offers")

    return jsonify(table_status), 200


@app.route("/health/iris_venues_mv")
def health_check_iris_venues_mv_status():
    table_status = get_materialized_view_status("iris_venues_mv")

    return jsonify(table_status), 200


@app.route("/recommendation/<user_id>")
def recommendation(user_id: int):
    token = request.args.get("token", None)
    longitude = request.args.get("longitude", None)
    latitude = request.args.get("latitude", None)

    if token != API_TOKEN:
        return "Forbidden", 403

    recommendations = get_final_recommendations(
        user_id,
        longitude,
        latitude,
<<<<<<< HEAD
        APP_CONFIG,
    )[: APP_CONFIG["NUMBER_OF_RECOMMENDATIONS"]]
=======
        APP_CONFIG["NUMBER_OF_RECOMMENDATIONS"],
        APP_CONFIG,
    )

>>>>>>> 8e25b0a6
    return jsonify({"recommended_offers": recommendations})


if __name__ == "__main__":
    app.run(debug=True, host="0.0.0.0", port=int(os.environ.get("PORT", 8080)))<|MERGE_RESOLUTION|>--- conflicted
+++ resolved
@@ -69,15 +69,9 @@
         user_id,
         longitude,
         latitude,
-<<<<<<< HEAD
-        APP_CONFIG,
-    )[: APP_CONFIG["NUMBER_OF_RECOMMENDATIONS"]]
-=======
-        APP_CONFIG["NUMBER_OF_RECOMMENDATIONS"],
         APP_CONFIG,
     )
 
->>>>>>> 8e25b0a6
     return jsonify({"recommended_offers": recommendations})
 
 
