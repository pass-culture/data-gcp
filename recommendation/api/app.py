import os

from flask import Flask, jsonify, request

from health_check_queries import get_materialized_view_status
from recommendation import get_final_recommendations


API_TOKEN = os.environ.get("API_TOKEN")

APP_CONFIG = {
    "AB_TESTING_TABLE": "ab_testing_20201207",
    "NUMBER_OF_RECOMMENDATIONS": 10,
    "MODEL_NAME": "poc_model",
    "MODEL_VERSION": "latest",
}

app = Flask(__name__)


@app.route("/")
def home():
<<<<<<< HEAD
    return """
         __   __   __ __   __  o  __  
        |  ' (__) |  )  ) (__( | |  ) 
        Welcome to the recommendation API! 
        Check this route '/recommendation/<user_id>?token=<token>' for recommended offers. 
        ()_() 
        ( oo) 
    """
=======
    home_message = """
         __   __   __ __   __  o  __  
        |  ' (__) |  )  ) (__( | |  ) 
        Welcome to the recommendation API! 
        Check this route '/recommendation/<user_id>?token=<token>' for recommended offers.
    """
    return home_message
>>>>>>> da21d0e4


@app.route("/check")
def check():
    return "OK"


@app.route("/health/recommendable_offers")
def health_check_recommendable_offers_status():
    table_status = get_materialized_view_status("recommendable_offers")

    return jsonify(table_status), 200


@app.route("/health/non_recommendable_offers")
def health_check_non_recommendable_offers_status():
    table_status = get_materialized_view_status("non_recommendable_offers")

    return jsonify(table_status), 200


@app.route("/health/iris_venues_mv")
def health_check_iris_venues_mv_status():
    table_status = get_materialized_view_status("iris_venues_mv")

    return jsonify(table_status), 200


@app.route("/recommendation/<user_id>")
def recommendation(user_id: int):
    token = request.args.get("token", None)
    longitude = request.args.get("longitude", None)
    latitude = request.args.get("latitude", None)

    if token != API_TOKEN:
        return "Forbidden", 403

    recommendations = get_final_recommendations(
        user_id,
        longitude,
        latitude,
        APP_CONFIG["NUMBER_OF_RECOMMENDATIONS"],
        APP_CONFIG,
    )

    return jsonify({"recommended_offers": recommendations})


if __name__ == "__main__":
    app.run(debug=True, host="0.0.0.0", port=int(os.environ.get("PORT", 8080)))<|MERGE_RESOLUTION|>--- conflicted
+++ resolved
@@ -20,7 +20,6 @@
 
 @app.route("/")
 def home():
-<<<<<<< HEAD
     return """
          __   __   __ __   __  o  __  
         |  ' (__) |  )  ) (__( | |  ) 
@@ -29,15 +28,6 @@
         ()_() 
         ( oo) 
     """
-=======
-    home_message = """
-         __   __   __ __   __  o  __  
-        |  ' (__) |  )  ) (__( | |  ) 
-        Welcome to the recommendation API! 
-        Check this route '/recommendation/<user_id>?token=<token>' for recommended offers.
-    """
-    return home_message
->>>>>>> da21d0e4
 
 
 @app.route("/check")
