--- conflicted
+++ resolved
@@ -1,17 +1,10 @@
 {
 	"info": {
-<<<<<<< HEAD
-		"_postman_id": "881b5acf-b7c2-4ca4-8551-13db84e5f174",
-		"name": "API Integration Tests",
-		"description": "Collection of integration tests for the reco api.\nMade with Postman",
-		"schema": "https://schema.getpostman.com/json/collection/v2.1.0/collection.json"
-=======
 		"_postman_id": "eac8858b-9f92-4926-beb0-edb35ae5b791",
 		"name": "API Integration Tests",
 		"description": "Collection of integration tests for the reco api.\nMade with Postman",
 		"schema": "https://schema.getpostman.com/json/collection/v2.1.0/collection.json",
 		"_exporter_id": "20735314"
->>>>>>> 4b6790c7
 	},
 	"item": [
 		{
@@ -1745,11 +1738,7 @@
 				"header": [],
 				"body": {
 					"mode": "raw",
-<<<<<<< HEAD
-					"raw": "{\r\n    \"priceMin\": 0 \r\n}",
-=======
 					"raw": "{\r\n    \"priceMin\": 1\r\n}",
->>>>>>> 4b6790c7
 					"options": {
 						"raw": {
 							"language": "json"
