--- conflicted
+++ resolved
@@ -1,10 +1,6 @@
 {
 	"info": {
-<<<<<<< HEAD
-		"_postman_id": "38f4cdb7-4763-4e87-97e9-072dc21d7d3d",
-=======
 		"_postman_id": "eac8858b-9f92-4926-beb0-edb35ae5b791",
->>>>>>> 2017078c
 		"name": "API Integration Tests",
 		"description": "Collection of integration tests for the reco api.\nMade with Postman",
 		"schema": "https://schema.getpostman.com/json/collection/v2.1.0/collection.json",
