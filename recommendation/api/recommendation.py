--- conflicted
+++ resolved
@@ -2,7 +2,7 @@
 import datetime
 import pytz
 from random import random
-from typing import Any, Dict, List, Tuple
+from typing import Any, Dict, List
 
 from google.api_core.client_options import ClientOptions
 from googleapiclient import discovery
@@ -45,7 +45,6 @@
     user_id: int,
     longitude: int,
     latitude: int,
-    recommendation_number: int,
     app_config: Dict[str, Any],
 ) -> List[int]:
 
@@ -79,22 +78,14 @@
 
         final_recommendations = order_offers_by_score_and_diversify_types(
             scored_recommendation_for_user
-        )[:recommendation_number]
+        )[: app_config["NUMBER_OF_RECOMMENDATIONS"]]
     else:
         final_recommendations = []
 
-<<<<<<< HEAD
+    if final_recommendations:
+        save_recommendation(user_id, final_recommendations, connection)
+
     connection.close()
-=======
-    save_recommendation(user_id, final_recommendations, cursor)
-    if final_recommendations:
-        connection.commit()
-
-    if close_connection:
-        cursor.close()
-        connection.close()
-
->>>>>>> 8e25b0a6
     return final_recommendations
 
 
