--- conflicted
+++ resolved
@@ -3,13 +3,9 @@
 if [ "$CI" '=' true ]
 then
   export DATA_GCP_TEST_POSTGRES_PORT=5432
-<<<<<<< HEAD
-  export SQL_BASE_USER="cloudsql-recommendation-dev"
-=======
   export SQL_BASE_USER="postgres"
   export SQL_BASE_PASSWORD="postgres"
   export DB_NAME="db"
->>>>>>> 39f3af14
 else
   set +a; source ../../.env.local; set -a;
 fi
