# pylint: disable=invalid-name
import random
from google.api_core.client_options import ClientOptions
from googleapiclient import discovery
from sqlalchemy import text
from pcreco.core.user import User
from pcreco.core.utils.cold_start_status import get_cold_start_status
from pcreco.core.utils.diversification import (
    order_offers_by_score_and_diversify_categories,
)
from pcreco.models.reco.recommendation import RecommendationIn
from pcreco.utils.db.db_connection import get_db

from pcreco.utils.env_vars import (
    ENV_SHORT_NAME,
    GCP_PROJECT,
    MACRO_CATEGORIES_TYPE_MAPPING,
    NUMBER_OF_PRESELECTED_OFFERS,
    ACTIVE_MODEL,
    MODEL_REGION,
    AB_TESTING,
    AB_TEST_MODEL_DICT,
    RECOMMENDABLE_OFFER_LIMIT,
    SHUFFLE_RECOMMENDATION,
    log_duration,
)
import datetime
import time
import pytz
from typing import List, Dict, Any


class Scoring:
    def __init__(self, user: User, recommendation_in: RecommendationIn = None):
        self.user = user
        self.recommendation_in_filters = (
            recommendation_in._get_conditions() if recommendation_in else ""
        )
        self.recommendation_in_model_name = (
            recommendation_in.model_name if recommendation_in else None
        )
        self.iscoldstart = (
            False if self.force_model else get_cold_start_status(self.user)
        )
        self.model_name = self.get_model_name()
        self.scoring = self.get_scoring_method()

    # rename force model
    @property
    def force_model(self) -> bool:
        if self.recommendation_in_model_name:
            return True
        else:
            return False

    def get_model_name(self) -> str:
        if self.force_model:
            return self.recommendation_in_model_name
        elif AB_TESTING:
            return AB_TEST_MODEL_DICT[f"{self.user.group_id}"]
        else:
            return ACTIVE_MODEL

    def get_scoring_method(self) -> object:
        if self.iscoldstart:
            scoring_method = self.ColdStart(self)
        else:
            scoring_method = self.Algo(self)
        return scoring_method

    def get_recommendation(self) -> List[str]:
        # score the offers
        final_recommendations = order_offers_by_score_and_diversify_categories(
            sorted(
                self.scoring.get_scored_offers(), key=lambda k: k["score"], reverse=True
            )[:NUMBER_OF_PRESELECTED_OFFERS],
            SHUFFLE_RECOMMENDATION,
        )

        return final_recommendations

    def save_recommendation(self, recommendations) -> None:
        if len(recommendations) > 0:
            start = time.time()
            date = datetime.datetime.now(pytz.utc)
            rows = []
            for offer_id in recommendations:
                rows.append(
                    {
                        "user_id": self.user.id,
                        "offer_id": offer_id,
                        "date": date,
                        "group_id": self.user.group_id,
                        "reco_origin": "cold-start" if self.iscoldstart else "algo",
                    }
                )

            connection = get_db()
            connection.execute(
                text(
                    """
                    INSERT INTO public.past_recommended_offers (userid, offerid, date, group_id, reco_origin)
                    VALUES (:user_id, :offer_id, :date, :group_id, :reco_origin)
                    """
                ),
                rows,
            )
            log_duration(f"save_recommendations for {self.user.id}", start)

    class Algo:
        def __init__(self, scoring):
            self.user = scoring.user
            self.recommendation_in_filters = scoring.recommendation_in_filters
            self.model_name = scoring.model_name
            self.recommendable_offers = self.get_recommendable_offers()

        def get_scored_offers(self) -> List[Dict[str, Any]]:
            start = time.time()
            if not len(self.recommendable_offers) > 0:
                return []
            else:
                instances = self._get_instances()

                predicted_scores = self._predict_score(instances)

                recommendations = [
                    {**recommendation, "score": predicted_scores[i][0]}
                    for i, recommendation in enumerate(self.recommendable_offers)
                ]

                log_duration(
                    f"get_scored_recommendation_for_user for {self.user.id} - {self.model_name}",
                    start,
                )
            return recommendations

        def _get_instances(self) -> List[Dict[str, str]]:
            user_to_rank = [self.user.id] * len(self.recommendable_offers)
            offer_ids_to_rank = []
            for recommendation in self.recommendable_offers:
                offer_ids_to_rank.append(
                    recommendation["item_id"] if recommendation["item_id"] else ""
                )
            instances = [{"input_1": user_to_rank, "input_2": offer_ids_to_rank}]
            return instances

        def get_recommendable_offers(self) -> List[Dict[str, Any]]:
            query = text(self._get_intermediate_query())
            connection = get_db()
            query_result = connection.execute(
                query,
                user_id=str(self.user.id),
                user_iris_id=str(self.user.iris_id),
            ).fetchall()

            user_recommendation = [
                {
                    "id": row[0],
                    "category": row[1],
                    "subcategory_id": row[2],
                    "search_group_name": row[3],
                    "url": row[4],
                    "item_id": row[5],
                    "product_id": row[6],
                }
                for row in query_result
            ]

            return user_recommendation

        def _get_intermediate_query(self) -> str:
            geoloc_filter = (
                f"""( venue_id IN (SELECT "venue_id" FROM iris_venues_mv WHERE "iris_id" = :user_iris_id) OR is_national = True OR url IS NOT NULL)"""
                if self.user.iris_id
                else "(is_national = True or url IS NOT NULL)"
            )
            query = f"""
<<<<<<< HEAD
                SELECT offer_id, category, subcategory_id, url, url IS NOT NULL as is_numerical, item_id, product_id
=======
                SELECT offer_id, category, subcategory_id,search_group_name,url, item_id, product_id
>>>>>>> 5be6a9e6
                FROM {self.user.recommendable_offer_table}
                WHERE {geoloc_filter}
                AND offer_id NOT IN
                    (
                    SELECT offer_id
                    FROM non_recommendable_offers
                    WHERE user_id = :user_id
                    )   
                {self.recommendation_in_filters}
                ORDER BY is_numerical ASC,booking_number DESC
                LIMIT {RECOMMENDABLE_OFFER_LIMIT}; 
                """
            return query

        def _predict_score(self, instances) -> List[List[float]]:
            """Calls the AI Platform endpoint for the given model and instances and retrieves the scores."""
            start = time.time()
            endpoint = f"https://{MODEL_REGION}-ml.googleapis.com"
            client_options = ClientOptions(api_endpoint=endpoint)
            service = discovery.build(
                "ml", "v1", client_options=client_options, cache_discovery=False
            )
            name = f"projects/{GCP_PROJECT}/models/{self.model_name}"

            response = (
                service.projects()
                .predict(name=name, body={"instances": instances})
                .execute()
            )

            if "error" in response:
                raise RuntimeError(response["error"])

            log_duration("predict_score", start)
            return response["predictions"]

    class ColdStart:
        def __init__(self, scoring):
            self.user = scoring.user
            self.recommendation_in_filters = scoring.recommendation_in_filters
            self.cold_start_categories = self.get_cold_start_categories()

        def get_scored_offers(self) -> List[Dict[str, Any]]:
            order_query = (
                f"""ORDER BY (category in ({', '.join([f"'{category}'" for category in self.cold_start_categories])})) DESC, booking_number DESC"""
                if self.cold_start_categories
                else "ORDER BY booking_number DESC"
            )

            where_clause = (
                f"""(venue_id IN (SELECT "venue_id" FROM iris_venues_mv WHERE "iris_id" = :user_iris_id) OR is_national = True OR url IS NOT NULL)"""
                if self.user.iris_id
                else "(is_national = True or url IS NOT NULL)"
            )
            recommendations_query = text(
                f"""
                SELECT offer_id, category,search_group_name, url, product_id
                FROM {self.user.recommendable_offer_table}
                WHERE offer_id NOT IN
                    (
                        SELECT offer_id
                        FROM non_recommendable_offers
                        WHERE user_id = :user_id
                    )
                {self.recommendation_in_filters}
                AND {where_clause}
                {order_query}
                LIMIT :number_of_preselected_offers;
                """
            )
            connection = get_db()
            query_result = connection.execute(
                recommendations_query,
                user_iris_id=str(self.user.iris_id),
                user_id=str(self.user.id),
                number_of_preselected_offers=NUMBER_OF_PRESELECTED_OFFERS,
            ).fetchall()

            cold_start_recommendations = [
                {
                    "id": row[0],
                    "category": row[1],
                    "search_group_name": row[2],
                    "url": row[3],
                    "product_id": row[4],
                    "score": random.random(),
                }
                for row in query_result
            ]
            return cold_start_recommendations

        def get_cold_start_categories(self) -> List[str]:
            qpi_answers_categories = list(MACRO_CATEGORIES_TYPE_MAPPING.keys())
            cold_start_query = text(
                f"""SELECT {'"' + '","'.join(qpi_answers_categories) + '"'} FROM qpi_answers WHERE user_id = :user_id;"""
            )

            connection = get_db()
            query_result = connection.execute(
                cold_start_query,
                user_id=str(self.user.id),
            ).fetchall()

            cold_start_categories = []
            if len(query_result) == 0:
                return []
            for category_index, category in enumerate(query_result[0]):
                if category:
                    cold_start_categories.extend(
                        MACRO_CATEGORIES_TYPE_MAPPING[
                            qpi_answers_categories[category_index]
                        ]
                    )
            return list(set(cold_start_categories))<|MERGE_RESOLUTION|>--- conflicted
+++ resolved
@@ -175,11 +175,7 @@
                 else "(is_national = True or url IS NOT NULL)"
             )
             query = f"""
-<<<<<<< HEAD
-                SELECT offer_id, category, subcategory_id, url, url IS NOT NULL as is_numerical, item_id, product_id
-=======
-                SELECT offer_id, category, subcategory_id,search_group_name,url, item_id, product_id
->>>>>>> 5be6a9e6
+                SELECT offer_id, category, subcategory_id,search_group_name, url, url IS NOT NULL as is_numerical, item_id, product_id
                 FROM {self.user.recommendable_offer_table}
                 WHERE {geoloc_filter}
                 AND offer_id NOT IN
