# pylint: disable=invalid-name
import random
from google.api_core.client_options import ClientOptions
from googleapiclient import discovery
from sqlalchemy import text
from pcreco.core.user import User
from pcreco.core.utils.cold_start_status import get_cold_start_status
from pcreco.core.utils.diversification import (
    order_offers_by_score_and_diversify_categories,
)
from pcreco.models.reco.recommendation import RecommendationIn
from pcreco.utils.db.db_connection import get_db

from pcreco.utils.env_vars import (
    ENV_SHORT_NAME,
    GCP_PROJECT,
    MACRO_CATEGORIES_TYPE_MAPPING,
    NUMBER_OF_PRESELECTED_OFFERS,
    ACTIVE_MODEL,
    MODEL_REGION,
    AB_TESTING,
    AB_TEST_MODEL_DICT,
    RECOMMENDABLE_OFFER_LIMIT,
    SHUFFLE_RECOMMENDATION,
    log_duration,
)
import datetime
import time
import pytz
from typing import List, Dict, Any


class Scoring:
    def __init__(self, user: User, recommendation_in: RecommendationIn = None):
        self.user = user
        self.recommendation_in_filters = (
            recommendation_in._get_conditions() if recommendation_in else ""
        )
        self.recommendation_in_model_name = (
            recommendation_in.model_name if recommendation_in else None
        )
        self.iscoldstart = (
            False if self.force_model else get_cold_start_status(self.user)
        )
        self.model_name = self.get_model_name()
        self.scoring = self.get_scoring_method()

    # rename force model
    @property
    def force_model(self) -> bool:
        if self.recommendation_in_model_name:
            return True
        else:
            return False

    def get_model_name(self) -> str:
        if self.force_model:
            return self.recommendation_in_model_name
        elif AB_TESTING:
            return AB_TEST_MODEL_DICT[f"{self.user.group_id}"]
        else:
            return ACTIVE_MODEL

    def get_scoring_method(self) -> object:
        if self.iscoldstart:
            scoring_method = self.ColdStart(self)
        else:
            scoring_method = self.Algo(self)
        return scoring_method

    def get_recommendation(self) -> List[str]:
        # score the offers
        final_recommendations = order_offers_by_score_and_diversify_categories(
            sorted(
                self.scoring.get_scored_offers(), key=lambda k: k["score"], reverse=True
            )[:NUMBER_OF_PRESELECTED_OFFERS],
            SHUFFLE_RECOMMENDATION,
        )

        return final_recommendations

    def save_recommendation(self, recommendations) -> None:
        if len(recommendations) > 0:
            start = time.time()
            date = datetime.datetime.now(pytz.utc)
            rows = []
            for offer_id in recommendations:
                rows.append(
                    {
                        "user_id": self.user.id,
                        "offer_id": offer_id,
                        "date": date,
                        "group_id": self.user.group_id,
                        "reco_origin": "cold-start" if self.iscoldstart else "algo",
                    }
                )

            connection = get_db()
            connection.execute(
                text(
                    """
                    INSERT INTO public.past_recommended_offers (userid, offerid, date, group_id, reco_origin)
                    VALUES (:user_id, :offer_id, :date, :group_id, :reco_origin)
                    """
                ),
                rows,
            )
            log_duration(f"save_recommendations for {self.user.id}", start)

    class Algo:
        def __init__(self, scoring):
            self.user = scoring.user
            self.recommendation_in_filters = scoring.recommendation_in_filters
            self.model_name = scoring.model_name
            self.recommendable_offers = self.get_recommendable_offers()

        def get_scored_offers(self) -> List[Dict[str, Any]]:
            start = time.time()
            if not len(self.recommendable_offers) > 0:
                return []
            else:
                instances = self._get_instances()

                predicted_scores = self._predict_score(instances)

                recommendations = [
                    {**recommendation, "score": predicted_scores[i][0]}
                    for i, recommendation in enumerate(self.recommendable_offers)
                ]

                log_duration(
                    f"get_scored_recommendation_for_user for {self.user.id} - {self.model_name}",
                    start,
                )
            return recommendations

        def _get_instances(self) -> List[Dict[str, str]]:
            user_to_rank = [self.user.id] * len(self.recommendable_offers)
            offer_ids_to_rank = []
            for recommendation in self.recommendable_offers:
                offer_ids_to_rank.append(
                    recommendation["item_id"] if recommendation["item_id"] else ""
                )
            instances = [{"input_1": user_to_rank, "input_2": offer_ids_to_rank}]
            return instances

        def get_recommendable_offers(self) -> List[Dict[str, Any]]:
            query = text(self._get_intermediate_query())
            connection = get_db()
            query_result = connection.execute(
                query,
                user_id=str(self.user.id),
                user_iris_id=str(self.user.iris_id),
            ).fetchall()

            user_recommendation = [
                {
                    "id": row[0],
                    "category": row[1],
                    "subcategory_id": row[2],
<<<<<<< HEAD
                    "url": row[3],
                    "is_numerical": row[4],
=======
                    "search_group_name": row[3],
                    "url": row[4],
>>>>>>> c89d5ed5
                    "item_id": row[5],
                    "product_id": row[6],
                }
                for row in query_result
            ]

            return user_recommendation

        def _get_intermediate_query(self) -> str:
            geoloc_filter = (
                f"""( venue_id IN (SELECT "venue_id" FROM iris_venues_mv WHERE "iris_id" = :user_iris_id) OR is_national = True OR url IS NOT NULL)"""
                if self.user.iris_id
                else "(is_national = True or url IS NOT NULL)"
            )
            query = f"""
                SELECT offer_id, category, subcategory_id,search_group_name, url, url IS NOT NULL as is_numerical, item_id, product_id
                FROM {self.user.recommendable_offer_table}
                WHERE {geoloc_filter}
                AND offer_id NOT IN
                    (
                    SELECT offer_id
                    FROM non_recommendable_offers
                    WHERE user_id = :user_id
                    )   
                {self.recommendation_in_filters}
                ORDER BY is_numerical ASC,booking_number DESC
                LIMIT {RECOMMENDABLE_OFFER_LIMIT}; 
                """
            return query

        def _predict_score(self, instances) -> List[List[float]]:
            """Calls the AI Platform endpoint for the given model and instances and retrieves the scores."""
            start = time.time()
            endpoint = f"https://{MODEL_REGION}-ml.googleapis.com"
            client_options = ClientOptions(api_endpoint=endpoint)
            service = discovery.build(
                "ml", "v1", client_options=client_options, cache_discovery=False
            )
            name = f"projects/{GCP_PROJECT}/models/{self.model_name}"

            response = (
                service.projects()
                .predict(name=name, body={"instances": instances})
                .execute()
            )

            if "error" in response:
                raise RuntimeError(response["error"])

            log_duration("predict_score", start)
            return response["predictions"]

    class ColdStart:
        def __init__(self, scoring):
            self.user = scoring.user
            self.recommendation_in_filters = scoring.recommendation_in_filters
            self.cold_start_categories = self.get_cold_start_categories()

        def get_scored_offers(self) -> List[Dict[str, Any]]:
            order_query = (
                f"""ORDER BY (category in ({', '.join([f"'{category}'" for category in self.cold_start_categories])})) DESC, booking_number DESC"""
                if self.cold_start_categories
                else "ORDER BY booking_number DESC"
            )

            where_clause = (
                f"""(venue_id IN (SELECT "venue_id" FROM iris_venues_mv WHERE "iris_id" = :user_iris_id) OR is_national = True OR url IS NOT NULL)"""
                if self.user.iris_id
                else "(is_national = True or url IS NOT NULL)"
            )
            recommendations_query = text(
                f"""
                SELECT offer_id, category,search_group_name, url, product_id
                FROM {self.user.recommendable_offer_table}
                WHERE offer_id NOT IN
                    (
                        SELECT offer_id
                        FROM non_recommendable_offers
                        WHERE user_id = :user_id
                    )
                {self.recommendation_in_filters}
                AND {where_clause}
                {order_query}
                LIMIT :number_of_preselected_offers;
                """
            )
            connection = get_db()
            query_result = connection.execute(
                recommendations_query,
                user_iris_id=str(self.user.iris_id),
                user_id=str(self.user.id),
                number_of_preselected_offers=NUMBER_OF_PRESELECTED_OFFERS,
            ).fetchall()

            cold_start_recommendations = [
                {
                    "id": row[0],
                    "category": row[1],
                    "search_group_name": row[2],
                    "url": row[3],
                    "product_id": row[4],
                    "score": random.random(),
                }
                for row in query_result
            ]
            return cold_start_recommendations

        def get_cold_start_categories(self) -> List[str]:
            qpi_answers_categories = list(MACRO_CATEGORIES_TYPE_MAPPING.keys())
            cold_start_query = text(
                f"""SELECT {'"' + '","'.join(qpi_answers_categories) + '"'} FROM qpi_answers WHERE user_id = :user_id;"""
            )

            connection = get_db()
            query_result = connection.execute(
                cold_start_query,
                user_id=str(self.user.id),
            ).fetchall()

            cold_start_categories = []
            if len(query_result) == 0:
                return []
            for category_index, category in enumerate(query_result[0]):
                if category:
                    cold_start_categories.extend(
                        MACRO_CATEGORIES_TYPE_MAPPING[
                            qpi_answers_categories[category_index]
                        ]
                    )
            return list(set(cold_start_categories))<|MERGE_RESOLUTION|>--- conflicted
+++ resolved
@@ -158,15 +158,11 @@
                     "id": row[0],
                     "category": row[1],
                     "subcategory_id": row[2],
-<<<<<<< HEAD
-                    "url": row[3],
-                    "is_numerical": row[4],
-=======
                     "search_group_name": row[3],
                     "url": row[4],
->>>>>>> c89d5ed5
                     "item_id": row[5],
-                    "product_id": row[6],
+                    "is_numerical": row[6],
+                    "product_id": row[7],
                 }
                 for row in query_result
             ]
