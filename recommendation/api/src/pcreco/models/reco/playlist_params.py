# rename to specific api route , and put in models dir
<<<<<<< HEAD
from pcreco.utils.env_vars import NUMBER_OF_RECOMMENDATIONS, SHUFFLE_RECOMMENDATION
=======
from pcreco.utils.env_vars import MIXING_RECOMMENDATION
>>>>>>> 5bcf64ce


class PlaylistParamsIn:
    def __init__(self, json):
        self.model_name = json.get("model_name", None)
        self.start_date = json.get("start_date", None)
        self.end_date = json.get("end_date", None)
        self.is_event = json.get("isEvent", None)
        self.offer_is_duo = json.get("offer_is_duo", None)
        self.reco_is_shuffle = json.get("reco_is_shuffle", SHUFFLE_RECOMMENDATION)
        self.is_sort_by_distance = json.get("is_sort_by_distance", False)
        self.search_group_names = json.get("categories", None)
        self.subcategories_id = json.get("subcategories", None)
        self.movie_type = json.get("movie_type", None)
        self.offer_type_label = json.get("offer_type_label", None)
        self.offer_sub_type_label = json.get("offer_sub_type_label", None)
        self.macro_rayon = json.get("macro_rayon", None)
        self.price_max = json.get("price_max", None)
<<<<<<< HEAD
        self.nb_reco_display = json.get("nb_reco_display", NUMBER_OF_RECOMMENDATIONS)
        self.iris_radius = json.get("iris_radius", None)
=======
        self.model_name = json.get("model_name", None)
        self.is_reco_mixed = json.get("is_reco_mixed", MIXING_RECOMMENDATION)
        self.mixing_features = json.get("mixing_features", "subcategory_id")
>>>>>>> 5bcf64ce
        if (
            self.is_event is not None
            or self.search_group_names is not None
            or self.subcategories_id is not None
            or self.price_max is not None
            or self.offer_is_duo is not None
            or self.movie_type is not None
            or self.offer_type_label is not None
            or self.offer_sub_type_label is not None
            or self.macro_rayon is not None
            or self.nb_reco_display is not NUMBER_OF_RECOMMENDATIONS
            or self.iris_radius is not None
            or self.reco_is_shuffle is not SHUFFLE_RECOMMENDATION
            or self.is_sort_by_distance is not False
        ):
            self.has_conditions = True
            self.json_input = json
        else:
            self.has_conditions = False
            self.json_input = None

    def _get_conditions(self) -> str:
        condition = ""
        if self.start_date:
            if self.is_event:
                column = "stock_beginning_date"
            else:
                column = "offer_creation_date"
            #
            if self.end_date:
                condition += f"""AND ({column} > '{self.start_date}' AND {column} < '{self.end_date}') \n"""
            else:
                condition += f"""AND ({column} > '{self.start_date}') \n"""
        if self.search_group_names is not None and len(self.search_group_names) > 0:
            # we filter by search_group_name to be iso with contentful categories
            condition += (
                "AND ("
                + " OR ".join(
                    [f"search_group_name='{cat}'" for cat in self.search_group_names]
                )
                + ")\n"
            )
        if self.subcategories_id is not None and len(self.subcategories_id) > 0:
            # we filter by subcategory_id to be iso with contentful categories
            condition += (
                "AND ("
                + " OR ".join(
                    [f"subcategory_id='{cat}'" for cat in self.subcategories_id]
                )
                + ")\n"
            )
        if self.price_max is not None and self.price_max >= 0:
            condition += f"AND stock_price<={self.price_max} \n"

        if self.offer_is_duo is not None:
            condition += f"AND ( offer_is_duo={self.offer_is_duo}) \n"

        if self.movie_type is not None and len(self.movie_type) > 0:
            condition += (
                "AND ("
                + " OR ".join([f"movie_type='{cat}'" for cat in self.movie_type])
                + ")\n"
            )

        if self.offer_type_label is not None and len(self.offer_type_label) > 0:
            condition += (
                "AND ("
                + " OR ".join(
                    [f"offer_type_label='{cat}'" for cat in self.offer_type_label]
                )
                + ")\n"
            )

        if self.offer_sub_type_label is not None and len(self.offer_sub_type_label) > 0:
            condition += (
                "AND ("
                + " OR ".join(
                    [
                        f"offer_sub_type_label='{cat}'"
                        for cat in self.offer_sub_type_label
                    ]
                )
                + ")\n"
            )

        if self.macro_rayon is not None and len(self.macro_rayon) > 0:
            condition += (
                "AND ("
                + " OR ".join([f"macro_rayon='{cat}'" for cat in self.macro_rayon])
                + ")\n"
            )

        return condition<|MERGE_RESOLUTION|>--- conflicted
+++ resolved
@@ -1,9 +1,5 @@
 # rename to specific api route , and put in models dir
-<<<<<<< HEAD
-from pcreco.utils.env_vars import NUMBER_OF_RECOMMENDATIONS, SHUFFLE_RECOMMENDATION
-=======
-from pcreco.utils.env_vars import MIXING_RECOMMENDATION
->>>>>>> 5bcf64ce
+from pcreco.utils.env_vars import NUMBER_OF_RECOMMENDATIONS, SHUFFLE_RECOMMENDATION,MIXING_RECOMMENDATION
 
 
 class PlaylistParamsIn:
@@ -22,14 +18,11 @@
         self.offer_sub_type_label = json.get("offer_sub_type_label", None)
         self.macro_rayon = json.get("macro_rayon", None)
         self.price_max = json.get("price_max", None)
-<<<<<<< HEAD
         self.nb_reco_display = json.get("nb_reco_display", NUMBER_OF_RECOMMENDATIONS)
         self.iris_radius = json.get("iris_radius", None)
-=======
-        self.model_name = json.get("model_name", None)
         self.is_reco_mixed = json.get("is_reco_mixed", MIXING_RECOMMENDATION)
         self.mixing_features = json.get("mixing_features", "subcategory_id")
->>>>>>> 5bcf64ce
+
         if (
             self.is_event is not None
             or self.search_group_names is not None
