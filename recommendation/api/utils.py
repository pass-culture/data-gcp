--- conflicted
+++ resolved
@@ -55,15 +55,8 @@
 
 
 def create_db_connection() -> Any:
-<<<<<<< HEAD
     return create_pool().connect()
-=======
-    logging.basicConfig()
-    logging.getLogger("sqlalchemy.engine").setLevel(logging.INFO)
-    logging.getLogger("sqlalchemy.pool").setLevel(logging.DEBUG)
-    pool = create_pool()
-    return pool.connect()
->>>>>>> 39f3af14
+
 
 
 def log_duration(message, start):
