/* Function to get all recommendable offers ids. */
DROP FUNCTION IF EXISTS get_recommendable_offers CASCADE;
CREATE OR REPLACE FUNCTION get_recommendable_offers()
RETURNS TABLE (offer_id varchar,
                item_id varchar,
<<<<<<< HEAD
                product_id VARCHAR,
=======
                product_id varchar,
>>>>>>> 740605a9
                venue_id varchar,
                subcategory_id VARCHAR,
                category VARCHAR,
                search_group_name VARCHAR,
                name VARCHAR,
                offer_is_duo BOOLEAN,
                movie_type VARCHAR,
                offer_type_id VARCHAR,
                offer_type_label VARCHAR,
                offer_sub_type_id VARCHAR,
                offer_sub_type_label VARCHAR,
                macro_rayon VARCHAR,
                url VARCHAR,
                is_national BOOLEAN,
                offer_creation_date TIMESTAMP,
                stock_beginning_date TIMESTAMP,
                stock_price REAL,
                booking_number INTEGER,
                is_underage_recommendable BOOLEAN) AS
$body$
BEGIN
    RETURN QUERY 
    SELECT * from public.recommendable_offers_data ro;
END;
$body$
LANGUAGE plpgsql;



/* Creation of the materialized view. */
DROP MATERIALIZED VIEW IF EXISTS recommendable_offers;
CREATE MATERIALIZED VIEW IF NOT EXISTS recommendable_offers AS
SELECT * FROM get_recommendable_offers()
WITH NO DATA;


/* Populating the materialized view. */
CREATE UNIQUE INDEX idx_offer_recommendable_id ON public.recommendable_offers USING btree (offer_id, stock_beginning_date);
REFRESH MATERIALIZED VIEW recommendable_offers;
/* Takes about 80 secondes with the indexes.*/


/* Check that the view is populated. */
SELECT COUNT(*) FROM recommendable_offers;
/* 09/11/20 : count was 26796. */<|MERGE_RESOLUTION|>--- conflicted
+++ resolved
@@ -3,11 +3,7 @@
 CREATE OR REPLACE FUNCTION get_recommendable_offers()
 RETURNS TABLE (offer_id varchar,
                 item_id varchar,
-<<<<<<< HEAD
                 product_id VARCHAR,
-=======
-                product_id varchar,
->>>>>>> 740605a9
                 venue_id varchar,
                 subcategory_id VARCHAR,
                 category VARCHAR,
